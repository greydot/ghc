--- conflicted
+++ resolved
@@ -172,7 +172,6 @@
 
 #ifdef DEBUG
 static char *thread_stop_reasons[] = {
-<<<<<<< HEAD
     [HeapOverflow]                              = "heap overflow",
     [StackOverflow]                             = "stack overflow",
     [ThreadYielding]                            = "yielding",
@@ -181,6 +180,7 @@
     [ThreadSwitch]                              = "switched to",
     [THREAD_SUSPENDED_FOREIGN_CALL]             = "suspended while making a foreign call",
     [STOP_EVENT_OFFSET + BlockedOnMVar]         = "blocked on an MVar",
+    [STOP_EVENT_OFFSET + BlockedOnMVarRead]     = "blocked on an atomic MVar read",
     [STOP_EVENT_OFFSET + BlockedOnBlackHole]    = "blocked on a black hole",
     [STOP_EVENT_OFFSET + BlockedOnRead]         = "blocked on a read operation",
     [STOP_EVENT_OFFSET + BlockedOnWrite]        = "blocked on a write operation",
@@ -193,26 +193,6 @@
     [STOP_EVENT_OFFSET + ThreadMigrating]       = "migrating",
     [STOP_EVENT_OFFSET + BlockedInHaskell]       = "blocked on a user-level concurrent data structure",
     [STOP_EVENT_OFFSET + Yielded]               = "blocked on a user-level scheduler (Yielded)"
-=======
-    [HeapOverflow] = "heap overflow",
-    [StackOverflow] = "stack overflow",
-    [ThreadYielding] = "yielding",
-    [ThreadBlocked] = "blocked",
-    [ThreadFinished] = "finished",
-    [THREAD_SUSPENDED_FOREIGN_CALL] = "suspended while making a foreign call",
-    [6 + BlockedOnMVar]         = "blocked on an MVar",
-    [6 + BlockedOnMVarRead]     = "blocked on an atomic MVar read",
-    [6 + BlockedOnBlackHole]    = "blocked on a black hole",
-    [6 + BlockedOnRead]         = "blocked on a read operation",
-    [6 + BlockedOnWrite]        = "blocked on a write operation",
-    [6 + BlockedOnDelay]        = "blocked on a delay operation",
-    [6 + BlockedOnSTM]          = "blocked on STM",
-    [6 + BlockedOnDoProc]       = "blocked on asyncDoProc",
-    [6 + BlockedOnCCall]        = "blocked on a foreign call",
-    [6 + BlockedOnCCall_Interruptible] = "blocked on a foreign call (interruptible)",
-    [6 + BlockedOnMsgThrowTo]   =  "blocked on throwTo",
-    [6 + ThreadMigrating]       =  "migrating"
->>>>>>> 94ab5d29
 };
 #endif
 
