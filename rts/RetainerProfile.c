--- conflicted
+++ resolved
@@ -1671,18 +1671,12 @@
         retainClosure(tso->blocked_exceptions, c, c_child_r);
         retainClosure(tso->bq,                 c, c_child_r);
         retainClosure(tso->trec,               c, c_child_r);
-<<<<<<< HEAD
         if (  tso->why_blocked == BlockedOnMVar
+              || tso->why_blocked == BlockedOnMVarRead
               || tso->why_blocked == BlockedOnBlackHole
               || tso->why_blocked == BlockedOnMsgThrowTo
               || tso->why_blocked == Yielded
               || tso->why_blocked == BlockedInHaskell
-=======
-        if (   tso->why_blocked == BlockedOnMVar
-               || tso->why_blocked == BlockedOnMVarRead
-               || tso->why_blocked == BlockedOnBlackHole
-               || tso->why_blocked == BlockedOnMsgThrowTo
->>>>>>> 94ab5d29
             ) {
             retainClosure(tso->block_info.closure, c, c_child_r);
         }
