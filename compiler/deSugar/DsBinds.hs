--- conflicted
+++ resolved
@@ -48,11 +48,8 @@
 import Kind (returnsConstraintKind)
 import Coercion hiding (substCo)
 import TysWiredIn ( eqBoxDataCon, coercibleDataCon, mkListTy
-<<<<<<< HEAD
-                  , mkBoxedTupleTy, stringTy, instanceOfNewtypeAxiom )
-=======
-                  , mkBoxedTupleTy, stringTy, typeNatKind, typeSymbolKind )
->>>>>>> 74a00bc8
+                  , mkBoxedTupleTy, stringTy, typeNatKind, typeSymbolKind
+                  , instanceOfNewtypeAxiom )
 import Id
 import MkId(proxyHashId)
 import Class
