--- conflicted
+++ resolved
@@ -26,11 +26,8 @@
         lookupSyntaxName, lookupSyntaxNames, lookupIfThenElse,
         lookupGreAvailRn,
         getLookupOccRn, addUsedRdrNames,
-<<<<<<< HEAD
         mkUnboundName, mkUnboundNameRdr, isUnboundName,
-=======
         addUsedRdrName,
->>>>>>> 43751b24
 
         newLocalBndrRn, newLocalBndrsRn,
         bindLocalNames, bindLocalNamesFV,
@@ -44,16 +41,10 @@
         addFvRn, mapFvRn, mapMaybeFvRn, mapFvRnCPS,
         warnUnusedMatches,
         warnUnusedTopBinds, warnUnusedLocalBinds,
-<<<<<<< HEAD
-        dataTcOccs, kindSigErr, perhapsForallMsg,
-
+        mkFieldEnv,
+        dataTcOccs, kindSigErr, perhapsForallMsg, unknownSubordinateErr,
         HsDocContext(..), pprHsDocContext,
         inHsDocContext, withHsDocContext
-=======
-        mkFieldEnv,
-        dataTcOccs, kindSigErr, perhapsForallMsg, unknownSubordinateErr,
-        HsDocContext(..), docOfHsDocContext
->>>>>>> 43751b24
     ) where
 
 #include "HsVersions.h"
@@ -427,14 +418,10 @@
                                 -- warnings when a deprecated class
                                 -- method is defined. We only warn
                                 -- when it's used
-<<<<<<< HEAD
                           cls doc rdr
        ; case mb_name of
            Left err -> do { addErr err; return (mkUnboundNameRdr rdr) }
            Right nm -> return nm }
-=======
-                          (Just cls) doc rdr }
->>>>>>> 43751b24
   where
     doc = what <+> ptext (sLit "of class") <+> quotes (ppr cls)
 
@@ -463,9 +450,11 @@
   = do  { this_mod <- getModule
         ; if nameIsLocalOrFrom this_mod con_name then
           do { field_env <- getRecFieldEnv
+             ; traceTc "lookupCF" (ppr con_name $$ ppr (lookupNameEnv field_env con_name) $$ ppr field_env)
              ; return (lookupNameEnv field_env con_name `orElse` []) }
           else
           do { con <- tcLookupDataCon con_name
+             ; traceTc "lookupCF 2" (ppr con)
              ; return (dataConFieldLabels con) } }
 
 -----------------------------------------------
@@ -480,15 +469,14 @@
 -- Arguably this should work, because the reference to 'fld' is
 -- unambiguous because there is only one field id 'fld' in scope.
 -- But currently it's rejected.
-<<<<<<< HEAD
-
-lookupRecFieldOcc :: Parent  -- NoParent   => just look it up as usual
-                             -- ParentIs p => use p to disambiguate
+
+lookupRecFieldOcc :: Maybe Name  -- Nothing    => just look it up as usual
+                                 -- Just tycon => use tycon to disambiguate
                   -> SDoc -> RdrName
                   -> RnM Name
 lookupRecFieldOcc parent doc rdr_name
-  | ParentIs parent_name <- parent
-  = do { mb_name <- lookupSubBndrOcc True parent_name doc rdr_name
+  | Just tc_name <- parent
+  = do { mb_name <- lookupSubBndrOcc True tc_name doc rdr_name
        ; case mb_name of
            Left err -> do { addErr err; return (mkUnboundNameRdr rdr_name) }
            Right n  -> return n }
@@ -504,14 +492,6 @@
 -- Find all the things the rdr-name maps to
 -- and pick the one with the right parent namep
 lookupSubBndrOcc warn_if_deprec the_parent doc rdr_name
-=======
-lookupSubBndrOcc :: Bool
-                 -> Maybe Name  -- Nothing => just look it up as usual
-                                -- Just p  => use parent p to disambiguate
-                 -> SDoc -> RdrName
-                 -> RnM Name
-lookupSubBndrOcc warnIfDeprec parent doc rdr_name
->>>>>>> 43751b24
   | Just n <- isExact_maybe rdr_name   -- This happens in derived code
   = do { n <- lookupExactOcc n
        ; return (Right n) }
@@ -532,6 +512,7 @@
                 -- NB: lookupGlobalRdrEnv, not lookupGRE_RdrName!
                 --     The latter does pickGREs, but we want to allow 'x'
                 --     even if only 'M.x' is in scope
+       ; traceRn (text "lookupSubBndrOcc" <+> vcat [ppr the_parent, ppr rdr_name, ppr gres, ppr (pick_gres rdr_name gres)])
        ; case pick_gres rdr_name gres of
             (gre:_) -> do { addUsedRdrName warn_if_deprec gre (used_rdr_name gre)
                             -- Add a usage; this is an *occurrence* site
@@ -550,7 +531,6 @@
       | isQual rdr_name = rdr_name
       | otherwise       = greUsedRdrName gre
 
-<<<<<<< HEAD
     -- If Parent = NoParent, just do a normal lookup
     -- If Parent = Parent p then find all GREs that
     --   (a) have parent p
@@ -560,29 +540,10 @@
       | isUnqual rdr_name = filter right_parent gres
       | otherwise         = filter right_parent (pickGREs rdr_name gres)
 
-    right_parent (GRE { gre_par = ParentIs p }) = p == the_parent
-    right_parent _ = False
-=======
-lookupSubBndrGREs :: GlobalRdrEnv -> Maybe Name -> RdrName -> [GlobalRdrElt]
--- If parent = Nothing, just do a normal lookup
--- If parent = Just p then find all GREs that
---   (a) have parent p
---   (b) for Unqual, are in scope qualified or unqualified
---       for Qual, are in scope with that qualification
-lookupSubBndrGREs env parent rdr_name
-  = case parent of
-      Nothing               -> pickGREs rdr_name gres
-      Just p
-        | isUnqual rdr_name -> filter (parent_is p) gres
-        | otherwise         -> filter (parent_is p) (pickGREs rdr_name gres)
-
-  where
-    gres = lookupGlobalRdrEnv env (rdrNameOcc rdr_name)
-
-    parent_is p (GRE { gre_par = ParentIs p' })             = p == p'
-    parent_is p (GRE { gre_par = FldParent { par_is = p'}}) = p == p'
-    parent_is _ _                                           = False
->>>>>>> 43751b24
+    right_parent (GRE { gre_par = p })
+      | ParentIs parent <- p               = parent == the_parent
+      | FldParent { par_is = parent } <- p = parent == the_parent
+      | otherwise                          = False
 
 {-
 Note [Family instance binders]
@@ -892,26 +853,6 @@
        ; let ns = map gre_name (lookupGRE_RdrName rdr_name rdr_env)
        ; qual_ns <- lookupQualifiedNameGHCi rdr_name
        ; return (ns ++ (qual_ns `minusList` ns)) }
-
-<<<<<<< HEAD
-=======
-lookupGlobalOccRn_maybe :: RdrName -> RnM (Maybe Name)
--- No filter function; does not report an error on failure
-
-lookupGlobalOccRn_maybe rdr_name
-  | Just n <- isExact_maybe rdr_name   -- This happens in derived code
-  = do { n' <- lookupExactOcc n; return (Just n') }
-
-  | Just (rdr_mod, rdr_occ) <- isOrig_maybe rdr_name
-  = do { n <- lookupOrig rdr_mod rdr_occ
-       ; return (Just n) }
-
-  | otherwise
-  = do  { mb_gre <- lookupGreRn_maybe rdr_name
-        ; case mb_gre of
-                Nothing  -> return Nothing
-                Just gre -> return (Just (gre_name gre)) }
-
 
 -- | Like 'lookupOccRn_maybe', but with a more informative result if
 -- the 'RdrName' happens to be a record selector:
@@ -967,7 +908,6 @@
                                ; return (Just (Left (gre_name (head gres)))) } }
 
 
->>>>>>> 43751b24
 --------------------------------------------------
 --      Lookup in the Global RdrEnv of the module
 --------------------------------------------------
@@ -1178,22 +1118,11 @@
       , not (safeDirectImpsReq dflags)            -- See Note [Safe Haskell and GHCi]
       = do { res <- loadSrcInterface_maybe doc mod False Nothing
            ; case res of
-<<<<<<< HEAD
-                Succeeded ifaces
-                  -> do { let names = [ name
-                                      | iface <- ifaces
-                                      , avail <- mi_exports iface
-                                      , name  <- availNames avail
-                                      , nameOccName name == occ ]
-                        ; traceRn (text "lookupQualifiedNameGHCi; yes" <+> ppr names)
-                        ; return names }
-=======
                 Succeeded iface
                   -> return [ name
                             | avail <- mi_exports iface
                             , name  <- availNames avail
                             , nameOccName name == occ ]
->>>>>>> 43751b24
 
                 _ -> -- Either we couldn't load the interface, or
                      -- we could but we didn't find the name in it
@@ -1308,18 +1237,7 @@
       InstDeclCtxt ns  -> lookup_top (`elemNameSet` ns)
   where
     lookup_cls_op cls
-<<<<<<< HEAD
       = lookupSubBndrOcc True cls doc rdr_name
-=======
-      = do { env <- getGlobalRdrEnv
-           ; let gres = lookupSubBndrGREs env (Just cls) rdr_name
-           ; case gres of
-               []      -> return (Left (unknownSubordinateErr doc rdr_name))
-               (gre:_) -> return (Right (gre_name gre)) }
-                        -- If there is more than one local GRE for the
-                        -- same OccName 'f', that will be reported separately
-                        -- as a duplicate top-level binding for 'f'
->>>>>>> 43751b24
       where
         doc = ptext (sLit "method of class") <+> quotes (ppr cls)
 
