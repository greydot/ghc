--- conflicted
+++ resolved
@@ -629,14 +629,8 @@
 
       -- For details on above see note [Api annotations] in ApiAnnotation
     TypeSig
-<<<<<<< HEAD
        [Located name]        -- LHS of the signature; e.g.  f,g,h :: blah
        (LHsSigWcType name)   -- RHS of the signature; can have wildcards
-=======
-       [Located name]         -- LHS of the signature; e.g.  f,g,h :: blah
-       (LHsType name)         -- RHS of the signature
-       (PostRn name [Name])   -- Wildcards (both named and anonymous) of the RHS
->>>>>>> 268aa9a2
 
       -- | A pattern synonym type signature
       --
@@ -647,16 +641,8 @@
       --           'ApiAnnotation.AnnDot','ApiAnnotation.AnnDarrow'
 
       -- For details on above see note [Api annotations] in ApiAnnotation
-<<<<<<< HEAD
   | PatSynSig (Located name) (LHsSigType name)
       -- P :: forall a b. Prov => Req => ty
-=======
-  | PatSynSig (Located name)
-              (HsExplicitFlag, LHsTyVarBndrs name)
-              (LHsContext name) -- Required context
-              (LHsContext name) -- Provided context
-              (LHsType name)
->>>>>>> 268aa9a2
 
         -- | A type signature for a default method inside a class
         --
@@ -864,21 +850,14 @@
 ppr_sig (SpecInstSig _ ty)
   = pragBrackets (ptext (sLit "SPECIALIZE instance") <+> ppr ty)
 ppr_sig (MinimalSig _ bf)         = pragBrackets (pprMinimalSig bf)
-<<<<<<< HEAD
 ppr_sig (PatSynSig name sig_ty)
   = pprPatSynSig (unLoc name) False -- TODO: is_bindir
                  (pprHsForAllTvs qtvs)
+                 (pprHsContextMaybe (unLoc req))
                  (pprHsContextMaybe (unLoc prov))
-                 (pprHsContextMaybe (unLoc req))
-=======
-ppr_sig (PatSynSig name (flag, qtvs) (L _ req) (L _ prov) ty)
-  = pprPatSynSig (unLoc name) False -- TODO: is_bindir
-                 (pprHsForAll flag qtvs (noLoc []))
-                 (pprHsContextMaybe req) (pprHsContextMaybe prov)
->>>>>>> 268aa9a2
                  (ppr ty)
   where
-    (qtvs, prov, req, ty) = splitLHsPatSynTy (hsSigType sig_ty)
+    (qtvs, req, prov, ty) = splitLHsPatSynTy (hsSigType sig_ty)
 
 pprPatSynSig :: (OutputableBndr name)
              => name -> Bool -> SDoc -> Maybe SDoc -> Maybe SDoc -> SDoc -> SDoc
