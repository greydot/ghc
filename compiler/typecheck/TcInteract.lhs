\begin{code}
module TcInteract ( 
     solveInteract, solveInteractGiven, solveInteractWanted,
     AtomicInert, tyVarsOfInert, 
     InertSet, emptyInert, updInertSet, extractUnsolved, solveOne,
  ) where  

#include "HsVersions.h"


import BasicTypes 
import TcCanonical
import VarSet
import Type
import Unify

import Id 
import Var

import TcType
import HsBinds

import Inst( tyVarsOfEvVar )
import Class
import TyCon
import Name

import FunDeps

import Coercion
import Outputable

import TcRnTypes
import TcMType ( isSilentEvVar )
import TcErrors
import TcSMonad
import Bag
import qualified Data.Map as Map

import Control.Monad( when )

import FastString ( sLit ) 
import DynFlags
\end{code}

Note [InertSet invariants]
~~~~~~~~~~~~~~~~~~~~~~~~~~~
An InertSet is a bag of canonical constraints, with the following invariants:

  1 No two constraints react with each other. 
    
    A tricky case is when there exists a given (solved) dictionary 
    constraint and a wanted identical constraint in the inert set, but do 
    not react because reaction would create loopy dictionary evidence for 
    the wanted. See note [Recursive dictionaries]

  2 Given equalities form an idempotent substitution [none of the
    given LHS's occur in any of the given RHS's or reactant parts]

  3 Wanted equalities also form an idempotent substitution

  4 The entire set of equalities is acyclic.

  5 Wanted dictionaries are inert with the top-level axiom set 

  6 Equalities of the form tv1 ~ tv2 always have a touchable variable
    on the left (if possible).

  7 No wanted constraints tv1 ~ tv2 with tv1 touchable. Such constraints
    will be marked as solved right before being pushed into the inert set. 
    See note [Touchables and givens].

  8 No Given constraint mentions a touchable unification variable, but 
    Given/Solved may do so. 

  9 Given constraints will also have their superclasses in the inert set, 
    but Given/Solved will not. 
 
Note that 6 and 7 are /not/ enforced by canonicalization but rather by 
insertion in the inert list, ie by TcInteract. 

During the process of solving, the inert set will contain some
previously given constraints, some wanted constraints, and some given
constraints which have arisen from solving wanted constraints. For
now we do not distinguish between given and solved constraints.

Note that we must switch wanted inert items to given when going under an
implication constraint (when in top-level inference mode).

\begin{code}

data CCanMap a = CCanMap { cts_given   :: Map.Map a CanonicalCts
                                          -- Invariant: all Given
                         , cts_derived :: Map.Map a CanonicalCts 
                                          -- Invariant: all Derived
                         , cts_wanted  :: Map.Map a CanonicalCts } 
                                          -- Invariant: all Wanted

cCanMapToBag :: Ord a => CCanMap a -> CanonicalCts 
cCanMapToBag cmap = Map.fold unionBags rest_wder (cts_given cmap)
  where rest_wder = Map.fold unionBags rest_der  (cts_wanted cmap) 
        rest_der  = Map.fold unionBags emptyCCan (cts_derived cmap)

emptyCCanMap :: CCanMap a 
emptyCCanMap = CCanMap { cts_given = Map.empty
                       , cts_derived = Map.empty, cts_wanted = Map.empty } 

updCCanMap:: Ord a => (a,CanonicalCt) -> CCanMap a -> CCanMap a 
updCCanMap (a,ct) cmap 
  = case cc_flavor ct of 
      Wanted {} 
          -> cmap { cts_wanted = Map.insertWith unionBags a this_ct (cts_wanted cmap) } 
      Given {} 
          -> cmap { cts_given = Map.insertWith unionBags a this_ct (cts_given cmap) }
      Derived {}
          -> cmap { cts_derived = Map.insertWith unionBags a this_ct (cts_derived cmap) }
  where this_ct = singleCCan ct 

getRelevantCts :: Ord a => a -> CCanMap a -> (CanonicalCts, CCanMap a) 
-- Gets the relevant constraints and returns the rest of the CCanMap
getRelevantCts a cmap 
    = let relevant = unionManyBags [ Map.findWithDefault emptyCCan a (cts_wanted cmap)
                                   , Map.findWithDefault emptyCCan a (cts_given cmap)
                                   , Map.findWithDefault emptyCCan a (cts_derived cmap) ]
          residual_map = cmap { cts_wanted = Map.delete a (cts_wanted cmap) 
                              , cts_given = Map.delete a (cts_given cmap) 
                              , cts_derived = Map.delete a (cts_derived cmap) }
      in (relevant, residual_map) 

extractUnsolvedCMap :: Ord a => CCanMap a -> (CanonicalCts, CCanMap a)
-- Gets the wanted or derived constraints and returns a residual
-- CCanMap with only givens.
extractUnsolvedCMap cmap =
  let wntd = Map.fold unionBags emptyCCan (cts_wanted cmap)
      derd = Map.fold unionBags emptyCCan (cts_derived cmap)
  in (wntd `unionBags` derd, 
           cmap { cts_wanted = Map.empty, cts_derived = Map.empty })


-- See Note [InertSet invariants]
data InertSet 
  = IS { inert_eqs          :: CanonicalCts               -- Equalities only (CTyEqCan)
       , inert_dicts        :: CCanMap Class              -- Dictionaries only
       , inert_ips          :: CCanMap (IPName Name)      -- Implicit parameters 
       , inert_frozen       :: CanonicalCts
       , inert_funeqs       :: CCanMap TyCon              -- Type family equalities only
               -- This representation allows us to quickly get to the relevant 
               -- inert constraints when interacting a work item with the inert set.
       }

tyVarsOfInert :: InertSet -> TcTyVarSet 
tyVarsOfInert (IS { inert_eqs    = eqs
                  , inert_dicts  = dictmap
                  , inert_ips    = ipmap
                  , inert_frozen = frozen
                  , inert_funeqs = funeqmap }) = tyVarsOfCanonicals cts
  where
    cts = eqs `andCCan` frozen `andCCan` cCanMapToBag dictmap
              `andCCan` cCanMapToBag ipmap `andCCan` cCanMapToBag funeqmap

instance Outputable InertSet where
  ppr is = vcat [ vcat (map ppr (Bag.bagToList $ inert_eqs is))
                , vcat (map ppr (Bag.bagToList $ cCanMapToBag (inert_dicts is)))
                , vcat (map ppr (Bag.bagToList $ cCanMapToBag (inert_ips is))) 
                , vcat (map ppr (Bag.bagToList $ cCanMapToBag (inert_funeqs is)))
                , vcat (map ppr (Bag.bagToList $ inert_frozen is))
                ]
                       
emptyInert :: InertSet
emptyInert = IS { inert_eqs    = Bag.emptyBag
                , inert_frozen = Bag.emptyBag
                , inert_dicts  = emptyCCanMap
                , inert_ips    = emptyCCanMap
                , inert_funeqs = emptyCCanMap }

updInertSet :: InertSet -> AtomicInert -> InertSet 
updInertSet is item 
  | isCTyEqCan item                     -- Other equality 
  = let eqs' = inert_eqs is `Bag.snocBag` item 
    in is { inert_eqs = eqs' } 
  | Just cls <- isCDictCan_Maybe item   -- Dictionary 
  = is { inert_dicts = updCCanMap (cls,item) (inert_dicts is) } 
  | Just x  <- isCIPCan_Maybe item      -- IP 
  = is { inert_ips   = updCCanMap (x,item) (inert_ips is) }  
  | Just tc <- isCFunEqCan_Maybe item   -- Function equality 
  = is { inert_funeqs = updCCanMap (tc,item) (inert_funeqs is) }
  | otherwise 
  = is { inert_frozen = inert_frozen is `Bag.snocBag` item }

extractUnsolved :: InertSet -> (InertSet, CanonicalCts)
-- Postcondition: the returned canonical cts are either Derived, or Wanted.
extractUnsolved is@(IS {inert_eqs = eqs}) 
  = let is_solved  = is { inert_eqs    = solved_eqs
                        , inert_dicts  = solved_dicts
                        , inert_ips    = solved_ips
                        , inert_frozen = emptyCCan
                        , inert_funeqs = solved_funeqs }
    in (is_solved, unsolved)

  where (unsolved_eqs, solved_eqs)       = Bag.partitionBag (not.isGivenOrSolvedCt) eqs
        (unsolved_ips, solved_ips)       = extractUnsolvedCMap (inert_ips is) 
        (unsolved_dicts, solved_dicts)   = extractUnsolvedCMap (inert_dicts is) 
        (unsolved_funeqs, solved_funeqs) = extractUnsolvedCMap (inert_funeqs is) 

        unsolved = unsolved_eqs `unionBags` inert_frozen is `unionBags`
                   unsolved_ips `unionBags` unsolved_dicts `unionBags` unsolved_funeqs
\end{code}

%*********************************************************************
%*                                                                   * 
*                      Main Interaction Solver                       *
*                                                                    *
**********************************************************************

Note [Basic plan] 
~~~~~~~~~~~~~~~~~
1. Canonicalise (unary)
2. Pairwise interaction (binary)
    * Take one from work list 
    * Try all pair-wise interactions with each constraint in inert
   
   As an optimisation, we prioritize the equalities both in the 
   worklist and in the inerts. 

3. Try to solve spontaneously for equalities involving touchables 
4. Top-level interaction (binary wrt top-level)
   Superclass decomposition belongs in (4), see note [Superclasses]

\begin{code}
type AtomicInert = CanonicalCt     -- constraint pulled from InertSet
type WorkItem    = CanonicalCt     -- constraint pulled from WorkList

------------------------
data StopOrContinue 
  = Stop			-- Work item is consumed
  | ContinueWith WorkItem	-- Not consumed

instance Outputable StopOrContinue where
  ppr Stop             = ptext (sLit "Stop")
  ppr (ContinueWith w) = ptext (sLit "ContinueWith") <+> ppr w

-- Results after interacting a WorkItem as far as possible with an InertSet
data StageResult
  = SR { sr_inerts     :: InertSet
           -- The new InertSet to use (REPLACES the old InertSet)
       , sr_new_work   :: WorkList
           -- Any new work items generated (should be ADDED to the old WorkList)
           -- Invariant: 
           --    sr_stop = Just workitem => workitem is *not* in sr_inerts and
           --                               workitem is inert wrt to sr_inerts
       , sr_stop       :: StopOrContinue
       }

instance Outputable StageResult where
  ppr (SR { sr_inerts = inerts, sr_new_work = work, sr_stop = stop })
    = ptext (sLit "SR") <+> 
      braces (sep [ ptext (sLit "inerts =") <+> ppr inerts <> comma
             	  , ptext (sLit "new work =") <+> ppr work <> comma
             	  , ptext (sLit "stop =") <+> ppr stop])

type SubGoalDepth = Int	  -- Starts at zero; used to limit infinite
     		    	  -- recursion of sub-goals
type SimplifierStage = SubGoalDepth -> WorkItem -> InertSet -> TcS StageResult 

-- Combine a sequence of simplifier 'stages' to create a pipeline 
runSolverPipeline :: SubGoalDepth
                  -> [(String, SimplifierStage)]
		  -> InertSet -> WorkItem 
                  -> TcS (InertSet, WorkList)
-- Precondition: non-empty list of stages 
runSolverPipeline depth pipeline inerts workItem
  = do { traceTcS "Start solver pipeline" $ 
            vcat [ ptext (sLit "work item =") <+> ppr workItem
                 , ptext (sLit "inerts    =") <+> ppr inerts]

       ; let itr_in = SR { sr_inerts = inerts
                         , sr_new_work = emptyWorkList
                         , sr_stop = ContinueWith workItem }
       ; itr_out <- run_pipeline pipeline itr_in
       ; let new_inert 
              = case sr_stop itr_out of 
       	          Stop              -> sr_inerts itr_out
                  ContinueWith item -> sr_inerts itr_out `updInertSet` item
       ; return (new_inert, sr_new_work itr_out) }
  where 
    run_pipeline :: [(String, SimplifierStage)]
                 -> StageResult -> TcS StageResult
    run_pipeline [] itr                         = return itr
    run_pipeline _  itr@(SR { sr_stop = Stop }) = return itr

    run_pipeline ((name,stage):stages) 
                 (SR { sr_new_work = accum_work
                     , sr_inerts   = inerts
                     , sr_stop     = ContinueWith work_item })
      = do { itr <- stage depth work_item inerts 
           ; traceTcS ("Stage result (" ++ name ++ ")") (ppr itr)
           ; let itr' = itr { sr_new_work = accum_work `unionWorkList` sr_new_work itr }
           ; run_pipeline stages itr' }
\end{code}

Example 1:
  Inert:   {c ~ d, F a ~ t, b ~ Int, a ~ ty} (all given)
  Reagent: a ~ [b] (given)

React with (c~d)     ==> IR (ContinueWith (a~[b]))  True    []
React with (F a ~ t) ==> IR (ContinueWith (a~[b]))  False   [F [b] ~ t]
React with (b ~ Int) ==> IR (ContinueWith (a~[Int]) True    []

Example 2:
  Inert:  {c ~w d, F a ~g t, b ~w Int, a ~w ty}
  Reagent: a ~w [b]

React with (c ~w d)   ==> IR (ContinueWith (a~[b]))  True    []
React with (F a ~g t) ==> IR (ContinueWith (a~[b]))  True    []    (can't rewrite given with wanted!)
etc.

Example 3:
  Inert:  {a ~ Int, F Int ~ b} (given)
  Reagent: F a ~ b (wanted)

React with (a ~ Int)   ==> IR (ContinueWith (F Int ~ b)) True []
React with (F Int ~ b) ==> IR Stop True []    -- after substituting we re-canonicalize and get nothing

\begin{code}
-- Main interaction solver: we fully solve the worklist 'in one go', 
-- returning an extended inert set.
--
-- See Note [Touchables and givens].
solveInteractGiven :: InertSet -> GivenLoc -> [EvVar] -> TcS InertSet
solveInteractGiven inert gloc evs
  = do { (_, inert_ret) <- solveInteract inert $ listToBag $
                           map mk_given evs
       ; return inert_ret }
  where
    flav = Given gloc GivenOrig
    mk_given ev = mkEvVarX ev flav

solveInteractWanted :: InertSet -> [WantedEvVar] -> TcS InertSet
solveInteractWanted inert wvs
  = do { (_,inert_ret) <- solveInteract inert $ listToBag $
                          map wantedToFlavored wvs
       ; return inert_ret }

solveInteract :: InertSet -> Bag FlavoredEvVar -> TcS (Bool, InertSet)
-- Post: (True,  inert_set) means we managed to discharge all constraints
--                          without actually doing any interactions!
--       (False, inert_set) means some interactions occurred
solveInteract inert ws 
  = do { dyn_flags <- getDynFlags
       ; sctx <- getTcSContext

       ; traceTcS "solveInteract, before clever canonicalization:" $
         vcat [ text "ws = " <+>  ppr (mapBag (\(EvVarX ev ct)
                                                   -> (ct,evVarPred ev)) ws)
              , text "inert = " <+> ppr inert ]

       ; can_ws <- mkCanonicalFEVs ws

       ; (flag, inert_ret)
           <- foldrWorkListM (tryPreSolveAndInteract sctx dyn_flags) (True,inert) can_ws

       ; traceTcS "solveInteract, after clever canonicalization (and interaction):" $
         vcat [ text "No interaction happened = " <+> ppr flag
              , text "inert_ret = " <+> ppr inert_ret ]

       ; return (flag, inert_ret) }

tryPreSolveAndInteract :: SimplContext
                       -> DynFlags
                       -> CanonicalCt
                       -> (Bool, InertSet)
                       -> TcS (Bool, InertSet)
-- Returns: True if it was able to discharge this constraint AND all previous ones
tryPreSolveAndInteract sctx dyn_flags ct (all_previous_discharged, inert)
  = do { let inert_cts = get_inert_cts (evVarPred ev_var)

       ; this_one_discharged <- 
           if isCFrozenErr ct then 
               return False
           else
               dischargeFromCCans inert_cts ev_var fl

       ; if this_one_discharged
         then return (all_previous_discharged, inert)

         else do
       { inert_ret <- solveOneWithDepth (ctxtStkDepth dyn_flags,0,[]) ct inert
       ; return (False, inert_ret) } }

  where
    ev_var = cc_id ct
    fl = cc_flavor ct 

    get_inert_cts (ClassP clas _)
      | simplEqsOnly sctx = emptyCCan
      | otherwise         = fst (getRelevantCts clas (inert_dicts inert))
    get_inert_cts (IParam {})
      = emptyCCan -- We must not do the same thing for IParams, because (contrary
                  -- to dictionaries), work items /must/ override inert items.
                 -- See Note [Overriding implicit parameters] in TcInteract.
    get_inert_cts (EqPred {})
      = inert_eqs inert `unionBags` cCanMapToBag (inert_funeqs inert)

dischargeFromCCans :: CanonicalCts -> EvVar -> CtFlavor -> TcS Bool
-- See if this (pre-canonicalised) work-item is identical to a 
-- one already in the inert set. Reasons:
--    a) Avoid creating superclass constraints for millions of incoming (Num a) constraints
--    b) Termination for improve_eqs in TcSimplify.simpl_loop
dischargeFromCCans cans ev fl
  = Bag.foldrBag discharge_ct (return False) cans
  where 
    the_pred = evVarPred ev

    discharge_ct :: CanonicalCt -> TcS Bool -> TcS Bool
    discharge_ct ct _rest
      | evVarPred (cc_id ct) `eqPred` the_pred
      , cc_flavor ct `canSolve` fl
<<<<<<< HEAD
               -- DV: No special care should be taken for Given/Solveds, we will
               -- never encounter a Given entering the constraint bag after a Given/Solved
      = do { when (isWanted fl) $ set_ev_bind ev (cc_id ct) 
=======
      = do { when (isWanted fl) $ setEvBind ev (evVarTerm (cc_id ct))
>>>>>>> 58339b06
           	 -- Deriveds need no evidence
    	         -- For Givens, we already have evidence, and we don't need it twice 
           ; return True }

    discharge_ct _ct rest = rest
\end{code}

Note [Avoiding the superclass explosion] 
~~~~~~~~~~~~~~~~~~~~~~~~~~~~~~~~~~~~~~~~ 
This note now is not as significant as it used to be because we no
longer add the superclasses of Wanted as Derived, except only if they
have equality superclasses or superclasses with functional
dependencies. The fear was that hundreds of identical wanteds would
give rise each to the same superclass or equality Derived's which
would lead to a blo-up in the number of interactions.

Instead, what we do with tryPreSolveAndCanon, is when we encounter a
new constraint, we very quickly see if it can be immediately
discharged by a class constraint in our inert set or the previous
canonicals. If so, we add nothing to the returned canonical
constraints.

\begin{code}
solveOne :: WorkItem -> InertSet -> TcS InertSet 
solveOne workItem inerts 
  = do { dyn_flags <- getDynFlags
       ; solveOneWithDepth (ctxtStkDepth dyn_flags,0,[]) workItem inerts
       }

-----------------
solveInteractWithDepth :: (Int, Int, [WorkItem])
                       -> WorkList -> InertSet -> TcS InertSet
solveInteractWithDepth ctxt@(max_depth,n,stack) ws inert
  | isEmptyWorkList ws
  = return inert

  | n > max_depth 
  = solverDepthErrorTcS n stack

  | otherwise 
  = do { traceTcS "solveInteractWithDepth" $ 
              vcat [ text "Current depth =" <+> ppr n
                   , text "Max depth =" <+> ppr max_depth
                   , text "ws =" <+> ppr ws ]


       ; foldrWorkListM (solveOneWithDepth ctxt) inert ws }
              -- use foldr to preserve the order

------------------
-- Fully interact the given work item with an inert set, and return a
-- new inert set which has assimilated the new information.
solveOneWithDepth :: (Int, Int, [WorkItem])
                  -> WorkItem -> InertSet -> TcS InertSet
solveOneWithDepth (max_depth, depth, stack) work inert
  = do { traceFireTcS depth (text "Solving {" <+> ppr work)
       ; (new_inert, new_work) <- runSolverPipeline depth thePipeline inert work
         
	 -- Recursively solve the new work generated 
         -- from workItem, with a greater depth
       ; res_inert <- solveInteractWithDepth (max_depth, depth+1, work:stack) new_work new_inert 

       ; traceFireTcS depth (text "Done }" <+> ppr work) 

       ; return res_inert }

thePipeline :: [(String,SimplifierStage)]
thePipeline = [ ("interact with inert eqs", interactWithInertEqsStage)
              , ("interact with inerts",    interactWithInertsStage)
              , ("spontaneous solve",       spontaneousSolveStage)
              , ("top-level reactions",     topReactionsStage) ]
\end{code}

*********************************************************************************
*                                                                               * 
                       The spontaneous-solve Stage
*                                                                               *
*********************************************************************************

Note [Efficient Orientation] 
~~~~~~~~~~~~~~~~~~~~~~~~~~~~~~~~~~~~~~~~~~~~~~~~~~~~

There are two cases where we have to be careful about 
orienting equalities to get better efficiency. 

Case 1: In Rewriting Equalities (function rewriteEqLHS) 

    When rewriting two equalities with the same LHS:
          (a)  (tv ~ xi1) 
          (b)  (tv ~ xi2) 
    We have a choice of producing work (xi1 ~ xi2) (up-to the
    canonicalization invariants) However, to prevent the inert items
    from getting kicked out of the inerts first, we prefer to
    canonicalize (xi1 ~ xi2) if (b) comes from the inert set, or (xi2
    ~ xi1) if (a) comes from the inert set.
    
    This choice is implemented using the WhichComesFromInert flag. 

Case 2: Functional Dependencies 
    Again, we should prefer, if possible, the inert variables on the RHS

Case 3: IP improvement work
    We must always rewrite so that the inert type is on the right. 

\begin{code}
spontaneousSolveStage :: SimplifierStage 
spontaneousSolveStage depth workItem inerts 
  = do { mSolve <- trySpontaneousSolve workItem

       ; case mSolve of 
           SPCantSolve -> -- No spontaneous solution for him, keep going
               return $ SR { sr_new_work   = emptyWorkList
                           , sr_inerts     = inerts
                           , sr_stop       = ContinueWith workItem }

           SPSolved workItem'
               | not (isGivenOrSolvedCt workItem) 
	       	 -- Original was wanted or derived but we have now made him 
                 -- given so we have to interact him with the inerts due to
                 -- its status change. This in turn may produce more work.
		 -- We do this *right now* (rather than just putting workItem'
		 -- back into the work-list) because we've solved 
               -> do { bumpStepCountTcS
	       	     ; traceFireTcS depth (ptext (sLit "Spontaneous (w/d)") <+> ppr workItem)
                     ; (new_inert, new_work) <- runSolverPipeline depth
                             [ ("recursive interact with inert eqs", interactWithInertEqsStage)
                             , ("recursive interact with inerts", interactWithInertsStage)
                             ] inerts workItem'
                     ; return $ SR { sr_new_work = new_work 
                                   , sr_inerts   = new_inert -- will include workItem' 
                                   , sr_stop     = Stop }
                     }
               | otherwise 
                   -> -- Original was given; he must then be inert all right, and
                      -- workList' are all givens from flattening
                      do { bumpStepCountTcS
	       	         ; traceFireTcS depth (ptext (sLit "Spontaneous (g)") <+> ppr workItem)
                         ; return $ SR { sr_new_work = emptyWorkList
                                       , sr_inerts   = inerts `updInertSet` workItem' 
                                       , sr_stop     = Stop } }
           SPError -> -- Return with no new work
               return $ SR { sr_new_work = emptyWorkList
                           , sr_inerts   = inerts
                           , sr_stop     = Stop }
       }

data SPSolveResult = SPCantSolve | SPSolved WorkItem | SPError
-- SPCantSolve means that we can't do the unification because e.g. the variable is untouchable
-- SPSolved workItem' gives us a new *given* to go on 
-- SPError means that it's completely impossible to solve this equality, eg due to a kind error


-- @trySpontaneousSolve wi@ solves equalities where one side is a
-- touchable unification variable.
--     	    See Note [Touchables and givens] 
trySpontaneousSolve :: WorkItem -> TcS SPSolveResult
trySpontaneousSolve workItem@(CTyEqCan { cc_id = cv, cc_flavor = gw, cc_tyvar = tv1, cc_rhs = xi })
  | isGivenOrSolved gw
  = return SPCantSolve
  | Just tv2 <- tcGetTyVar_maybe xi
  = do { tch1 <- isTouchableMetaTyVar tv1
       ; tch2 <- isTouchableMetaTyVar tv2
       ; case (tch1, tch2) of
           (True,  True)  -> trySpontaneousEqTwoWay cv gw tv1 tv2
           (True,  False) -> trySpontaneousEqOneWay cv gw tv1 xi
           (False, True)  -> trySpontaneousEqOneWay cv gw tv2 (mkTyVarTy tv1)
	   _ -> return SPCantSolve }
  | otherwise
  = do { tch1 <- isTouchableMetaTyVar tv1
       ; if tch1 then trySpontaneousEqOneWay cv gw tv1 xi
                 else do { traceTcS "Untouchable LHS, can't spontaneously solve workitem:" 
                                    (ppr workItem) 
                         ; return SPCantSolve }
       }

  -- No need for 
  --      trySpontaneousSolve (CFunEqCan ...) = ...
  -- See Note [No touchables as FunEq RHS] in TcSMonad
trySpontaneousSolve _ = return SPCantSolve

----------------
trySpontaneousEqOneWay :: CoVar -> CtFlavor -> TcTyVar -> Xi -> TcS SPSolveResult
-- tv is a MetaTyVar, not untouchable
trySpontaneousEqOneWay cv gw tv xi	
  | not (isSigTyVar tv) || isTyVarTy xi 
  = do { let kxi = typeKind xi -- NB: 'xi' is fully rewritten according to the inerts 
                               -- so we have its more specific kind in our hands
       ; if kxi `isSubKind` tyVarKind tv then
             solveWithIdentity cv gw tv xi
         else return SPCantSolve
{-
         else if tyVarKind tv `isSubKind` kxi then
             return SPCantSolve -- kinds are compatible but we can't solveWithIdentity this way
                                -- This case covers the  a_touchable :: * ~ b_untouchable :: ?? 
                                -- which has to be deferred or floated out for someone else to solve 
                                -- it in a scope where 'b' is no longer untouchable.
         else do { addErrorTcS KindError gw (mkTyVarTy tv) xi -- See Note [Kind errors]
                 ; return SPError }
-}
       }
  | otherwise -- Still can't solve, sig tyvar and non-variable rhs
  = return SPCantSolve

----------------
trySpontaneousEqTwoWay :: CoVar -> CtFlavor -> TcTyVar -> TcTyVar -> TcS SPSolveResult
-- Both tyvars are *touchable* MetaTyvars so there is only a chance for kind error here
trySpontaneousEqTwoWay cv gw tv1 tv2
  | k1 `isSubKind` k2
  , nicer_to_update_tv2 = solveWithIdentity cv gw tv2 (mkTyVarTy tv1)
  | k2 `isSubKind` k1 
  = solveWithIdentity cv gw tv1 (mkTyVarTy tv2)
  | otherwise -- None is a subkind of the other, but they are both touchable! 
  = return SPCantSolve
    -- do { addErrorTcS KindError gw (mkTyVarTy tv1) (mkTyVarTy tv2)
    --   ; return SPError }
  where
    k1 = tyVarKind tv1
    k2 = tyVarKind tv2
    nicer_to_update_tv2 = isSigTyVar tv1 || isSystemName (Var.varName tv2)
\end{code}

Note [Kind errors] 
~~~~~~~~~~~~~~~~~~~~~~~~~~~~~~~~~
Consider the wanted problem: 
      alpha ~ (# Int, Int #) 
where alpha :: ?? and (# Int, Int #) :: (#). We can't spontaneously solve this constraint, 
but we should rather reject the program that give rise to it. If 'trySpontaneousEqTwoWay' 
simply returns @CantSolve@ then that wanted constraint is going to propagate all the way and 
get quantified over in inference mode. That's bad because we do know at this point that the 
constraint is insoluble. Instead, we call 'recKindErrorTcS' here, which will fail later on.

The same applies in canonicalization code in case of kind errors in the givens. 

However, when we canonicalize givens we only check for compatibility (@compatKind@). 
If there were a kind error in the givens, this means some form of inconsistency or dead code.

You may think that when we spontaneously solve wanteds we may have to look through the 
bindings to determine the right kind of the RHS type. E.g one may be worried that xi is 
@alpha@ where alpha :: ? and a previous spontaneous solving has set (alpha := f) with (f :: *).
But we orient our constraints so that spontaneously solved ones can rewrite all other constraint
so this situation can't happen. 

Note [Spontaneous solving and kind compatibility] 
~~~~~~~~~~~~~~~~~~~~~~~~~~~~~~~~~~~~~~~~~~~~~~~~~
Note that our canonical constraints insist that *all* equalities (tv ~
xi) or (F xis ~ rhs) require the LHS and the RHS to have *compatible*
the same kinds.  ("compatible" means one is a subKind of the other.)

  - It can't be *equal* kinds, because
     b) wanted constraints don't necessarily have identical kinds
               eg   alpha::? ~ Int
     b) a solved wanted constraint becomes a given

  - SPJ thinks that *given* constraints (tv ~ tau) always have that
    tau has a sub-kind of tv; and when solving wanted constraints
    in trySpontaneousEqTwoWay we re-orient to achieve this.

  - Note that the kind invariant is maintained by rewriting.
    Eg wanted1 rewrites wanted2; if both were compatible kinds before,
       wanted2 will be afterwards.  Similarly givens.

Caveat:
  - Givens from higher-rank, such as: 
          type family T b :: * -> * -> * 
          type instance T Bool = (->) 

          f :: forall a. ((T a ~ (->)) => ...) -> a -> ... 
          flop = f (...) True 
     Whereas we would be able to apply the type instance, we would not be able to 
     use the given (T Bool ~ (->)) in the body of 'flop' 


Note [Avoid double unifications] 
~~~~~~~~~~~~~~~~~~~~~~~~~~~~~~~~
The spontaneous solver has to return a given which mentions the unified unification
variable *on the left* of the equality. Here is what happens if not: 
  Original wanted:  (a ~ alpha),  (alpha ~ Int) 
We spontaneously solve the first wanted, without changing the order! 
      given : a ~ alpha      [having unified alpha := a] 
Now the second wanted comes along, but he cannot rewrite the given, so we simply continue.
At the end we spontaneously solve that guy, *reunifying*  [alpha := Int] 

We avoid this problem by orienting the resulting given so that the unification
variable is on the left.  [Note that alternatively we could attempt to
enforce this at canonicalization]

See also Note [No touchables as FunEq RHS] in TcSMonad; avoiding
double unifications is the main reason we disallow touchable
unification variables as RHS of type family equations: F xis ~ alpha.

\begin{code}
----------------

solveWithIdentity :: CoVar -> CtFlavor -> TcTyVar -> Xi -> TcS SPSolveResult
-- Solve with the identity coercion 
-- Precondition: kind(xi) is a sub-kind of kind(tv)
-- Precondition: CtFlavor is Wanted or Derived
-- See [New Wanted Superclass Work] to see why solveWithIdentity 
--     must work for Derived as well as Wanted
-- Returns: workItem where 
--        workItem = the new Given constraint
solveWithIdentity cv wd tv xi 
  = do { traceTcS "Sneaky unification:" $ 
                       vcat [text "Coercion variable:  " <+> ppr wd, 
                             text "Coercion:           " <+> pprEq (mkTyVarTy tv) xi,
                             text "Left  Kind is     : " <+> ppr (typeKind (mkTyVarTy tv)),
                             text "Right Kind is     : " <+> ppr (typeKind xi)
                  ]

       ; setWantedTyBind tv xi
       ; let refl_xi = mkReflCo xi
       ; cv_given <- newGivenCoVar (mkTyVarTy tv) xi refl_xi

       ; when (isWanted wd) (setCoBind cv refl_xi)
           -- We don't want to do this for Derived, that's why we use 'when (isWanted wd)'
       ; return $ SPSolved (CTyEqCan { cc_id = cv_given
                                     , cc_flavor = mkSolvedFlavor wd UnkSkol
                                     , cc_tyvar  = tv, cc_rhs = xi }) }
\end{code}


*********************************************************************************
*                                                                               * 
                       The interact-with-inert Stage
*                                                                               *
*********************************************************************************

Note [The Solver Invariant]
~~~~~~~~~~~~~~~~~~~~~~~~~~~
We always add Givens first.  So you might think that the solver has
the invariant

   If the work-item is Given, 
   then the inert item must Given

But this isn't quite true.  Suppose we have, 
    c1: [W] beta ~ [alpha], c2 : [W] blah, c3 :[W] alpha ~ Int
After processing the first two, we get
     c1: [G] beta ~ [alpha], c2 : [W] blah
Now, c3 does not interact with the the given c1, so when we spontaneously
solve c3, we must re-react it with the inert set.  So we can attempt a 
reaction between inert c2 [W] and work-item c3 [G].

It *is* true that [Solver Invariant]
   If the work-item is Given, 
   AND there is a reaction
   then the inert item must Given
or, equivalently,
   If the work-item is Given, 
   and the inert item is Wanted/Derived
   then there is no reaction

\begin{code}
-- Interaction result of  WorkItem <~> AtomicInert
data InteractResult
   = IR { ir_stop         :: StopOrContinue
            -- Stop
            --   => Reagent (work item) consumed.
            -- ContinueWith new_reagent
            --   => Reagent transformed but keep gathering interactions. 
            --      The transformed item remains inert with respect 
            --      to any previously encountered inerts.

        , ir_inert_action :: InertAction
            -- Whether the inert item should remain in the InertSet.

        , ir_new_work     :: WorkList
            -- new work items to add to the WorkList

        , ir_fire :: Maybe String    -- Tells whether a rule fired, and if so what
        }

-- What to do with the inert reactant.
data InertAction = KeepInert | DropInert 

mkIRContinue :: String -> WorkItem -> InertAction -> WorkList -> TcS InteractResult
mkIRContinue rule wi keep newWork 
  = return $ IR { ir_stop = ContinueWith wi, ir_inert_action = keep
                , ir_new_work = newWork, ir_fire = Just rule }

mkIRStopK :: String -> WorkList -> TcS InteractResult
mkIRStopK rule newWork
  = return $ IR { ir_stop = Stop, ir_inert_action = KeepInert
                , ir_new_work = newWork, ir_fire = Just rule }

mkIRStopD :: String -> WorkList -> TcS InteractResult
mkIRStopD rule newWork
  = return $ IR { ir_stop = Stop, ir_inert_action = DropInert
                , ir_new_work = newWork, ir_fire = Just rule }

noInteraction :: Monad m => WorkItem -> m InteractResult
noInteraction wi
  = return $ IR { ir_stop = ContinueWith wi, ir_inert_action = KeepInert
                , ir_new_work = emptyWorkList, ir_fire = Nothing }

data WhichComesFromInert = LeftComesFromInert | RightComesFromInert 
     -- See Note [Efficient Orientation] 


---------------------------------------------------
-- Interact a single WorkItem with the equalities of an inert set as
-- far as possible, i.e. until we get a Stop result from an individual
-- reaction (i.e. when the WorkItem is consumed), or until we've
-- interact the WorkItem with the entire equalities of the InertSet

interactWithInertEqsStage :: SimplifierStage 
interactWithInertEqsStage depth workItem inert
  = Bag.foldrBagM (interactNext depth) initITR (inert_eqs inert)
                        -- use foldr to preserve the order          
  where
    initITR = SR { sr_inerts   = inert { inert_eqs = emptyCCan }
                 , sr_new_work = emptyWorkList
                 , sr_stop     = ContinueWith workItem }

---------------------------------------------------
-- Interact a single WorkItem with *non-equality* constraints in the inert set. 
-- Precondition: equality interactions must have already happened, hence we have 
-- to pick up some information from the incoming inert, before folding over the 
-- "Other" constraints it contains!

interactWithInertsStage :: SimplifierStage
interactWithInertsStage depth workItem inert
  = let (relevant, inert_residual) = getISRelevant workItem inert 
        initITR = SR { sr_inerts   = inert_residual
                     , sr_new_work = emptyWorkList
                     , sr_stop     = ContinueWith workItem } 
    in Bag.foldrBagM (interactNext depth) initITR relevant 
                        -- use foldr to preserve the order
  where 
    getISRelevant :: CanonicalCt -> InertSet -> (CanonicalCts, InertSet) 
    getISRelevant (CFrozenErr {}) is = (emptyCCan, is)
                  -- Nothing s relevant; we have alread interacted
                  -- it with the equalities in the inert set

    getISRelevant (CDictCan { cc_class = cls } ) is
      = let (relevant, residual_map) = getRelevantCts cls (inert_dicts is)
        in (relevant, is { inert_dicts = residual_map }) 
    getISRelevant (CFunEqCan { cc_fun = tc } ) is 
      = let (relevant, residual_map) = getRelevantCts tc (inert_funeqs is) 
        in (relevant, is { inert_funeqs = residual_map })
    getISRelevant (CIPCan { cc_ip_nm = nm }) is 
      = let (relevant, residual_map) = getRelevantCts nm (inert_ips is)
        in (relevant, is { inert_ips = residual_map }) 
    -- An equality, finally, may kick everything except equalities out 
    -- because we have already interacted the equalities in interactWithInertEqsStage
    getISRelevant _eq_ct is  -- Equality, everything is relevant for this one 
                             -- TODO: if we were caching variables, we'd know that only 
                             --       some are relevant. Experiment with this for now. 
      = let cts = cCanMapToBag (inert_ips is) `unionBags` 
                    cCanMapToBag (inert_dicts is) `unionBags` cCanMapToBag (inert_funeqs is)
        in (cts, is { inert_dicts  = emptyCCanMap
                    , inert_ips    = emptyCCanMap
                    , inert_funeqs = emptyCCanMap })

interactNext :: SubGoalDepth -> AtomicInert -> StageResult -> TcS StageResult 
interactNext depth inert it
  | ContinueWith work_item <- sr_stop it
  = do { let inerts = sr_inerts it 

       ; IR { ir_new_work = new_work, ir_inert_action = inert_action
            , ir_fire = fire_info, ir_stop = stop } 
            <- interactWithInert inert work_item

       ; let mk_msg rule 
      	       = text rule <+> keep_doc
      	         <+> vcat [ ptext (sLit "Inert =") <+> ppr inert
      	                  , ptext (sLit "Work =")  <+> ppr work_item
      	                  , ppUnless (isEmptyWorkList new_work) $
                            ptext (sLit "New =") <+> ppr new_work ]
             keep_doc = case inert_action of
                 	  KeepInert -> ptext (sLit "[keep]")
                 	  DropInert -> ptext (sLit "[drop]")
       ; case fire_info of
           Just rule -> do { bumpStepCountTcS
                           ; traceFireTcS depth (mk_msg rule) }
           Nothing  -> return ()

       -- New inerts depend on whether we KeepInert or not 
       ; let inerts_new = case inert_action of
                            KeepInert -> inerts `updInertSet` inert
                            DropInert -> inerts

       ; return $ SR { sr_inerts   = inerts_new
                     , sr_new_work = sr_new_work it `unionWorkList` new_work
                     , sr_stop     = stop } }
  | otherwise 
  = return $ it { sr_inerts = (sr_inerts it) `updInertSet` inert }

-- Do a single interaction of two constraints.
interactWithInert :: AtomicInert -> WorkItem -> TcS InteractResult
interactWithInert inert workItem 
  = do { ctxt <- getTcSContext
       ; let is_allowed  = allowedInteraction (simplEqsOnly ctxt) inert workItem 

       ; if is_allowed then 
              doInteractWithInert inert workItem 
          else 
              noInteraction workItem 
       }

allowedInteraction :: Bool -> AtomicInert -> WorkItem -> Bool 
-- Allowed interactions 
allowedInteraction eqs_only (CDictCan {}) (CDictCan {}) = not eqs_only
allowedInteraction eqs_only (CIPCan {})   (CIPCan {})   = not eqs_only
allowedInteraction _ _ _ = True 

--------------------------------------------
doInteractWithInert :: CanonicalCt -> CanonicalCt -> TcS InteractResult
-- Identical class constraints.

doInteractWithInert
  inertItem@(CDictCan { cc_id = d1, cc_flavor = fl1, cc_class = cls1, cc_tyargs = tys1 }) 
   workItem@(CDictCan { cc_id = d2, cc_flavor = fl2, cc_class = cls2, cc_tyargs = tys2 })
  | cls1 == cls2 && eqTypes tys1 tys2
  = solveOneFromTheOther "Cls/Cls" (EvId d1,fl1) workItem 

  | cls1 == cls2 && (not (isGivenOrSolved fl1 && isGivenOrSolved fl2))
  = 	 -- See Note [When improvement happens]
    do { let pty1 = ClassP cls1 tys1
             pty2 = ClassP cls2 tys2
             inert_pred_loc     = (pty1, pprFlavorArising fl1)
             work_item_pred_loc = (pty2, pprFlavorArising fl2)
             fd_eqns = improveFromAnother 
                                  inert_pred_loc     -- the template
                                  work_item_pred_loc -- the one we aim to rewrite
                                  -- See Note [Efficient Orientation]

       ; m <- rewriteWithFunDeps fd_eqns tys2 fl2
       ; case m of 
           Nothing -> noInteraction workItem
           Just (rewritten_tys2, cos2, fd_work)
             | eqTypes tys1 rewritten_tys2
             -> -- Solve him on the spot in this case
	     	case fl2 of
	          Given   {} -> pprPanic "Unexpected given" (ppr inertItem $$ ppr workItem)
                  Derived {} -> mkIRStopK "Cls/Cls fundep (solved)" fd_work
		  Wanted  {} 
		    | isDerived fl1 
                   -> do { setDictBind d2 (EvCast d1 dict_co)
			 ; let inert_w = inertItem { cc_flavor = fl2 }
			   -- A bit naughty: we take the inert Derived, 
			   -- turn it into a Wanted, use it to solve the work-item
			   -- and put it back into the work-list
			   -- Maybe rather than starting again, we could *replace* the
			   -- inert item, but its safe and simple to restart
                         ; mkIRStopD "Cls/Cls fundep (solved)" $ 
                           workListFromNonEq inert_w `unionWorkList` fd_work }
		    | otherwise 
                    -> do { setDictBind d2 (EvCast d1 dict_co)
                          ; mkIRStopK "Cls/Cls fundep (solved)" fd_work }

             | otherwise
             -> -- We could not quite solve him, but we still rewrite him
	        -- Example: class C a b c | a -> b
		--          Given: C Int Bool x, Wanted: C Int beta y
		--          Then rewrite the wanted to C Int Bool y
		--          but note that is still not identical to the given
		-- The important thing is that the rewritten constraint is
		-- inert wrt the given.
		-- However it is not necessarily inert wrt previous inert-set items.
                --      class C a b c d |  a -> b, b c -> d
		--      Inert: c1: C b Q R S, c2: C P Q a b
		--      Work: C P alpha R beta
		--      Does not react with c1; reacts with c2, with alpha:=Q
		--      NOW it reacts with c1!
		-- So we must stop, and put the rewritten constraint back in the work list
                do { d2' <- newDictVar cls1 rewritten_tys2
                   ; case fl2 of
                       Given {}   -> pprPanic "Unexpected given" (ppr inertItem $$ ppr workItem)
                       Wanted {}  -> setDictBind d2 (EvCast d2' dict_co)
                       Derived {} -> return ()
                   ; let workItem' = workItem { cc_id = d2', cc_tyargs = rewritten_tys2 }
                   ; mkIRStopK "Cls/Cls fundep (partial)" $ 
                     workListFromNonEq workItem' `unionWorkList` fd_work } 

             where
               dict_co = mkTyConAppCo (classTyCon cls1) cos2
  }

-- Class constraint and given equality: use the equality to rewrite
-- the class constraint. 
doInteractWithInert (CTyEqCan { cc_id = cv, cc_flavor = ifl, cc_tyvar = tv, cc_rhs = xi }) 
                    (CDictCan { cc_id = dv, cc_flavor = wfl, cc_class = cl, cc_tyargs = xis }) 
  | ifl `canRewrite` wfl 
  , tv `elemVarSet` tyVarsOfTypes xis
  = do { rewritten_dict <- rewriteDict (cv,tv,xi) (dv,wfl,cl,xis)
            -- Continue with rewritten Dictionary because we can only be in the 
            -- interactWithEqsStage, so the dictionary is inert. 
       ; mkIRContinue "Eq/Cls" rewritten_dict KeepInert emptyWorkList }
    
doInteractWithInert (CDictCan { cc_id = dv, cc_flavor = ifl, cc_class = cl, cc_tyargs = xis }) 
           workItem@(CTyEqCan { cc_id = cv, cc_flavor = wfl, cc_tyvar = tv, cc_rhs = xi })
  | wfl `canRewrite` ifl
  , tv `elemVarSet` tyVarsOfTypes xis
  = do { rewritten_dict <- rewriteDict (cv,tv,xi) (dv,ifl,cl,xis)
       ; mkIRContinue "Cls/Eq" workItem DropInert (workListFromNonEq rewritten_dict) }

-- Class constraint and given equality: use the equality to rewrite
-- the class constraint.
doInteractWithInert (CTyEqCan { cc_id = cv, cc_flavor = ifl, cc_tyvar = tv, cc_rhs = xi }) 
                    (CIPCan { cc_id = ipid, cc_flavor = wfl, cc_ip_nm = nm, cc_ip_ty = ty }) 
  | ifl `canRewrite` wfl
  , tv `elemVarSet` tyVarsOfType ty 
  = do { rewritten_ip <- rewriteIP (cv,tv,xi) (ipid,wfl,nm,ty) 
       ; mkIRContinue "Eq/IP" rewritten_ip KeepInert emptyWorkList } 

doInteractWithInert (CIPCan { cc_id = ipid, cc_flavor = ifl, cc_ip_nm = nm, cc_ip_ty = ty }) 
           workItem@(CTyEqCan { cc_id = cv, cc_flavor = wfl, cc_tyvar = tv, cc_rhs = xi })
  | wfl `canRewrite` ifl
  , tv `elemVarSet` tyVarsOfType ty
  = do { rewritten_ip <- rewriteIP (cv,tv,xi) (ipid,ifl,nm,ty) 
       ; mkIRContinue "IP/Eq" workItem DropInert (workListFromNonEq rewritten_ip) }

-- Two implicit parameter constraints.  If the names are the same,
-- but their types are not, we generate a wanted type equality 
-- that equates the type (this is "improvement").  
-- However, we don't actually need the coercion evidence,
-- so we just generate a fresh coercion variable that isn't used anywhere.
doInteractWithInert (CIPCan { cc_id = id1, cc_flavor = ifl, cc_ip_nm = nm1, cc_ip_ty = ty1 }) 
           workItem@(CIPCan { cc_flavor = wfl, cc_ip_nm = nm2, cc_ip_ty = ty2 })
  | nm1 == nm2 && isGivenOrSolved wfl && isGivenOrSolved ifl
  = 	-- See Note [Overriding implicit parameters]
        -- Dump the inert item, override totally with the new one
	-- Do not require type equality
	-- For example, given let ?x::Int = 3 in let ?x::Bool = True in ...
	--              we must *override* the outer one with the inner one
    mkIRContinue "IP/IP override" workItem DropInert emptyWorkList

  | nm1 == nm2 && ty1 `eqType` ty2 
  = solveOneFromTheOther "IP/IP" (EvId id1,ifl) workItem 

  | nm1 == nm2
  =  	-- See Note [When improvement happens]
    do { co_var <- newCoVar ty2 ty1 -- See Note [Efficient Orientation]
       ; let flav = Wanted (combineCtLoc ifl wfl)
       ; cans <- mkCanonical flav co_var
       ; case wfl of
           Given   {} -> pprPanic "Unexpected given IP" (ppr workItem)
           Derived {} -> pprPanic "Unexpected derived IP" (ppr workItem)
           Wanted  {} ->
               do { setIPBind (cc_id workItem) $
                    EvCast id1 (mkSymCo (mkCoVarCo co_var))
                  ; mkIRStopK "IP/IP interaction (solved)" cans }
       }

-- Never rewrite a given with a wanted equality, and a type function
-- equality can never rewrite an equality. We rewrite LHS *and* RHS 
-- of function equalities so that our inert set exposes everything that 
-- we know about equalities.

-- Inert: equality, work item: function equality
doInteractWithInert (CTyEqCan { cc_id = cv1, cc_flavor = ifl, cc_tyvar = tv, cc_rhs = xi1 }) 
                    (CFunEqCan { cc_id = cv2, cc_flavor = wfl, cc_fun = tc
                               , cc_tyargs = args, cc_rhs = xi2 })
  | ifl `canRewrite` wfl 
  , tv `elemVarSet` tyVarsOfTypes (xi2:args) -- Rewrite RHS as well
  = do { rewritten_funeq <- rewriteFunEq (cv1,tv,xi1) (cv2,wfl,tc,args,xi2) 
       ; mkIRStopK "Eq/FunEq" (workListFromEq rewritten_funeq) } 
         -- Must Stop here, because we may no longer be inert after the rewritting.

-- Inert: function equality, work item: equality
doInteractWithInert (CFunEqCan {cc_id = cv1, cc_flavor = ifl, cc_fun = tc
                              , cc_tyargs = args, cc_rhs = xi1 }) 
           workItem@(CTyEqCan { cc_id = cv2, cc_flavor = wfl, cc_tyvar = tv, cc_rhs = xi2 })
  | wfl `canRewrite` ifl
  , tv `elemVarSet` tyVarsOfTypes (xi1:args) -- Rewrite RHS as well
  = do { rewritten_funeq <- rewriteFunEq (cv2,tv,xi2) (cv1,ifl,tc,args,xi1) 
       ; mkIRContinue "FunEq/Eq" workItem DropInert (workListFromEq rewritten_funeq) } 
         -- One may think that we could (KeepTransformedInert rewritten_funeq) 
         -- but that is wrong, because it may end up not being inert with respect 
         -- to future inerts. Example: 
         -- Original inert = {    F xis ~  [a], b ~ Maybe Int } 
         -- Work item comes along = a ~ [b] 
         -- If we keep { F xis ~ [b] } in the inert set we will end up with: 
         --      { F xis ~ [b], b ~ Maybe Int, a ~ [Maybe Int] } 
         -- At the end, which is *not* inert. So we should unfortunately DropInert here.

doInteractWithInert (CFunEqCan { cc_id = cv1, cc_flavor = fl1, cc_fun = tc1
                               , cc_tyargs = args1, cc_rhs = xi1 }) 
           workItem@(CFunEqCan { cc_id = cv2, cc_flavor = fl2, cc_fun = tc2
                               , cc_tyargs = args2, cc_rhs = xi2 })
  | tc1 == tc2 && and (zipWith tcEqType args1 args2) 
  , Just GivenSolved <- isGiven_maybe fl1 
  = mkIRContinue "Funeq/Funeq" workItem DropInert emptyWorkList
  | tc1 == tc2 && and (zipWith tcEqType args1 args2) 
  , Just GivenSolved <- isGiven_maybe fl2 
  = mkIRStopK "Funeq/Funeq" emptyWorkList

  | fl1 `canSolve` fl2 && lhss_match
  = do { cans <- rewriteEqLHS LeftComesFromInert  (mkCoVarCo cv1,xi1) (cv2,fl2,xi2) 
       ; mkIRStopK "FunEq/FunEq" cans } 
  | fl2 `canSolve` fl1 && lhss_match
  = do { cans <- rewriteEqLHS RightComesFromInert (mkCoVarCo cv2,xi2) (cv1,fl1,xi1) 
       ; mkIRContinue "FunEq/FunEq" workItem DropInert cans }
  where
    lhss_match = tc1 == tc2 && eqTypes args1 args2 

doInteractWithInert (CTyEqCan { cc_id = cv1, cc_flavor = fl1, cc_tyvar = tv1, cc_rhs = xi1 }) 
           workItem@(CTyEqCan { cc_id = cv2, cc_flavor = fl2, cc_tyvar = tv2, cc_rhs = xi2 })
-- Check for matching LHS 
  | fl1 `canSolve` fl2 && tv1 == tv2 
  = do { cans <- rewriteEqLHS LeftComesFromInert (mkCoVarCo cv1,xi1) (cv2,fl2,xi2) 
       ; mkIRStopK "Eq/Eq lhs" cans } 

  | fl2 `canSolve` fl1 && tv1 == tv2 
  = do { cans <- rewriteEqLHS RightComesFromInert (mkCoVarCo cv2,xi2) (cv1,fl1,xi1) 
       ; mkIRContinue "Eq/Eq lhs" workItem DropInert cans }

-- Check for rewriting RHS 
  | fl1 `canRewrite` fl2 && tv1 `elemVarSet` tyVarsOfType xi2 
  = do { rewritten_eq <- rewriteEqRHS (cv1,tv1,xi1) (cv2,fl2,tv2,xi2) 
       ; mkIRStopK "Eq/Eq rhs" rewritten_eq }

  | fl2 `canRewrite` fl1 && tv2 `elemVarSet` tyVarsOfType xi1
  = do { rewritten_eq <- rewriteEqRHS (cv2,tv2,xi2) (cv1,fl1,tv1,xi1) 
       ; mkIRContinue "Eq/Eq rhs" workItem DropInert rewritten_eq } 

doInteractWithInert (CTyEqCan   { cc_id = cv1, cc_flavor = fl1, cc_tyvar = tv1, cc_rhs = xi1 })
                    (CFrozenErr { cc_id = cv2, cc_flavor = fl2 })
  | fl1 `canRewrite` fl2 && tv1 `elemVarSet` tyVarsOfEvVar cv2
  = do { rewritten_frozen <- rewriteFrozen (cv1, tv1, xi1) (cv2, fl2)
       ; mkIRStopK "Frozen/Eq" rewritten_frozen }

doInteractWithInert (CFrozenErr { cc_id = cv2, cc_flavor = fl2 })
           workItem@(CTyEqCan   { cc_id = cv1, cc_flavor = fl1, cc_tyvar = tv1, cc_rhs = xi1 })
  | fl1 `canRewrite` fl2 && tv1 `elemVarSet` tyVarsOfEvVar cv2
  = do { rewritten_frozen <- rewriteFrozen (cv1, tv1, xi1) (cv2, fl2)
       ; mkIRContinue "Frozen/Eq" workItem DropInert rewritten_frozen }

-- Fall-through case for all other situations
doInteractWithInert _ workItem = noInteraction workItem

-------------------------
-- Equational Rewriting 
rewriteDict  :: (CoVar, TcTyVar, Xi) -> (DictId, CtFlavor, Class, [Xi]) -> TcS CanonicalCt
rewriteDict (cv,tv,xi) (dv,gw,cl,xis) 
  = do { let cos  = map (liftCoSubstWith [tv] [mkCoVarCo cv]) xis   -- xis[tv] ~ xis[xi]
             args = substTysWith [tv] [xi] xis
             con  = classTyCon cl 
             dict_co = mkTyConAppCo con cos 
       ; dv' <- newDictVar cl args 
       ; case gw of 
           Wanted {}         -> setDictBind dv (EvCast dv' (mkSymCo dict_co))
           Given {}          -> setDictBind dv' (EvCast dv dict_co) 
           Derived {}        -> return () -- Derived dicts we don't set any evidence

       ; return (CDictCan { cc_id = dv'
                          , cc_flavor = gw 
                          , cc_class = cl 
                          , cc_tyargs = args }) } 

rewriteIP :: (CoVar,TcTyVar,Xi) -> (EvVar,CtFlavor, IPName Name, TcType) -> TcS CanonicalCt 
rewriteIP (cv,tv,xi) (ipid,gw,nm,ty) 
  = do { let ip_co = liftCoSubstWith [tv] [mkCoVarCo cv] ty     -- ty[tv] ~ t[xi]
             ty'   = substTyWith   [tv] [xi] ty
       ; ipid' <- newIPVar nm ty' 
       ; case gw of 
           Wanted {}         -> setIPBind ipid  (EvCast ipid' (mkSymCo ip_co))
           Given {}          -> setIPBind ipid' (EvCast ipid ip_co) 
           Derived {}        -> return () -- Derived ips: we don't set any evidence

       ; return (CIPCan { cc_id = ipid'
                        , cc_flavor = gw
                        , cc_ip_nm = nm
                        , cc_ip_ty = ty' }) }
   
rewriteFunEq :: (CoVar,TcTyVar,Xi) -> (CoVar,CtFlavor,TyCon, [Xi], Xi) -> TcS CanonicalCt
rewriteFunEq (cv1,tv,xi1) (cv2,gw, tc,args,xi2)                   -- cv2 :: F args ~ xi2
  = do { let co_subst = liftCoSubstWith [tv] [mkCoVarCo cv1]
             arg_cos  = map co_subst args
             args'    = substTysWith [tv] [xi1] args
             fun_co   = mkTyConAppCo tc arg_cos                -- fun_co :: F args ~ F args'

             xi2'    = substTyWith [tv] [xi1] xi2
             xi2_co  = co_subst xi2 -- xi2_co :: xi2 ~ xi2'

       ; cv2' <- newCoVar (mkTyConApp tc args') xi2'
       ; case gw of 
           Wanted {} -> setCoBind cv2  (fun_co         `mkTransCo` 
                                        mkCoVarCo cv2' `mkTransCo` 
                                        mkSymCo xi2_co)
           Given {}  -> setCoBind cv2' (mkSymCo fun_co `mkTransCo` 
                                        mkCoVarCo cv2  `mkTransCo` 
                                        xi2_co)
           Derived {} -> return () 

       ; return (CFunEqCan { cc_id = cv2'
                           , cc_flavor = gw
                           , cc_tyargs = args'
                           , cc_fun = tc 
                           , cc_rhs = xi2' }) }


rewriteEqRHS :: (CoVar,TcTyVar,Xi) -> (CoVar,CtFlavor,TcTyVar,Xi) -> TcS WorkList
-- Use the first equality to rewrite the second, flavors already checked. 
-- E.g.          c1 : tv1 ~ xi1   c2 : tv2 ~ xi2
-- rewrites c2 to give
--               c2' : tv2 ~ xi2[xi1/tv1]
-- We must do an occurs check to sure the new constraint is canonical
-- So we might return an empty bag
rewriteEqRHS (cv1,tv1,xi1) (cv2,gw,tv2,xi2) 
  | Just tv2' <- tcGetTyVar_maybe xi2'
  , tv2 == tv2'	 -- In this case xi2[xi1/tv1] = tv2, so we have tv2~tv2
  = do { when (isWanted gw) (setCoBind cv2 (mkSymCo co2')) 
       ; return emptyWorkList } 
  | otherwise
  = do { cv2' <- newCoVar (mkTyVarTy tv2) xi2'
       ; case gw of
             Wanted {} -> setCoBind cv2 $ mkCoVarCo cv2' `mkTransCo` 
                                          mkSymCo co2'
             Given {}  -> setCoBind cv2' $ mkCoVarCo cv2 `mkTransCo` 
                                           co2'
             Derived {} -> return ()
       ; canEqToWorkList gw cv2' (mkTyVarTy tv2) xi2' }
  where 
    xi2' = substTyWith [tv1] [xi1] xi2 
    co2' = liftCoSubstWith [tv1] [mkCoVarCo cv1] xi2  -- xi2 ~ xi2[xi1/tv1]

rewriteEqLHS :: WhichComesFromInert -> (Coercion,Xi) -> (CoVar,CtFlavor,Xi) -> TcS WorkList
-- Used to ineract two equalities of the following form: 
-- First Equality:   co1: (XXX ~ xi1)  
-- Second Equality:  cv2: (XXX ~ xi2) 
-- Where the cv1 `canRewrite` cv2 equality 
-- We have an option of creating new work (xi1 ~ xi2) OR (xi2 ~ xi1), 
--    See Note [Efficient Orientation] for that 
rewriteEqLHS LeftComesFromInert (co1,xi1) (cv2,gw,xi2) 
  = do { cv2' <- newCoVar xi2 xi1 
       ; case gw of 
           Wanted {} -> setCoBind cv2 $ 
                        co1 `mkTransCo` mkSymCo (mkCoVarCo cv2')
           Given {}  -> setCoBind cv2' $ 
                        mkSymCo (mkCoVarCo cv2) `mkTransCo` co1 
           Derived {} -> return ()
       ; mkCanonical gw cv2' }

rewriteEqLHS RightComesFromInert (co1,xi1) (cv2,gw,xi2) 
  = do { cv2' <- newCoVar xi1 xi2
       ; case gw of
           Wanted {} -> setCoBind cv2 $
                        co1 `mkTransCo` mkCoVarCo cv2'
           Given {}  -> setCoBind cv2' $
                        mkSymCo co1 `mkTransCo` mkCoVarCo cv2
           Derived {} -> return ()
       ; mkCanonical gw cv2' }

rewriteFrozen :: (CoVar,TcTyVar,Xi) -> (CoVar,CtFlavor) -> TcS WorkList
rewriteFrozen (cv1, tv1, xi1) (cv2, fl2)
  = do { cv2' <- newCoVar ty2a' ty2b'  -- ty2a[xi1/tv1] ~ ty2b[xi1/tv1]
       ; case fl2 of
             Wanted {} -> setCoBind cv2 $ co2a'                `mkTransCo`
                       	         	  mkCoVarCo cv2' `mkTransCo`
                       	         	  mkSymCo co2b'

             Given {} -> setCoBind cv2' $ mkSymCo co2a'  `mkTransCo`
                      	 		  mkCoVarCo cv2  `mkTransCo`
                      	 		  co2b'

             Derived {} -> return ()

      ; return (workListFromNonEq $ CFrozenErr { cc_id = cv2', cc_flavor = fl2 }) }
  where
    (ty2a, ty2b) = coVarKind cv2          -- cv2 : ty2a ~ ty2b
    ty2a' = substTyWith [tv1] [xi1] ty2a
    ty2b' = substTyWith [tv1] [xi1] ty2b

    co2a' = liftCoSubstWith [tv1] [mkCoVarCo cv1] ty2a  -- ty2a ~ ty2a[xi1/tv1]
    co2b' = liftCoSubstWith [tv1] [mkCoVarCo cv1] ty2b  -- ty2b ~ ty2b[xi1/tv1]

solveOneFromTheOther :: String -> (EvTerm, CtFlavor) -> CanonicalCt -> TcS InteractResult
-- First argument inert, second argument work-item. They both represent 
-- wanted/given/derived evidence for the *same* predicate so 
-- we can discharge one directly from the other. 
--
-- Precondition: value evidence only (implicit parameters, classes) 
--               not coercion
solveOneFromTheOther info (ev_term,ifl) workItem
  | isDerived wfl
  = mkIRStopK ("Solved[DW] " ++ info) emptyWorkList

  | isDerived ifl -- The inert item is Derived, we can just throw it away, 
    	      	  -- The workItem is inert wrt earlier inert-set items, 
		  -- so it's safe to continue on from this point
  = mkIRContinue ("Solved[DI] " ++ info) workItem DropInert emptyWorkList
  
  | Just GivenSolved <- isGiven_maybe ifl, isGivenOrSolved wfl
    -- Same if the inert is a GivenSolved -- just get rid of it
  = mkIRContinue ("Solved[SI] " ++ info) workItem DropInert emptyWorkList

  | otherwise
  = ASSERT( ifl `canSolve` wfl )
      -- Because of Note [The Solver Invariant], plus Derived dealt with
    do { when (isWanted wfl) $ setEvBind wid ev_term
           -- Overwrite the binding, if one exists
	   -- If both are Given, we already have evidence; no need to duplicate
       ; mkIRStopK ("Solved " ++ info) emptyWorkList }
  where 
     wfl = cc_flavor workItem
     wid = cc_id workItem
\end{code}

Note [Superclasses and recursive dictionaries]
~~~~~~~~~~~~~~~~~~~~~~~~~~~~~~~~~~~~~~~~~~~~~~
    Overlaps with Note [SUPERCLASS-LOOP 1]
                  Note [SUPERCLASS-LOOP 2]
                  Note [Recursive instances and superclases]
    ToDo: check overlap and delete redundant stuff

Right before adding a given into the inert set, we must
produce some more work, that will bring the superclasses 
of the given into scope. The superclass constraints go into 
our worklist. 

When we simplify a wanted constraint, if we first see a matching
instance, we may produce new wanted work. To (1) avoid doing this work 
twice in the future and (2) to handle recursive dictionaries we may ``cache'' 
this item as given into our inert set WITHOUT adding its superclass constraints, 
otherwise we'd be in danger of creating a loop [In fact this was the exact reason
for doing the isGoodRecEv check in an older version of the type checker]. 

But now we have added partially solved constraints to the worklist which may 
interact with other wanteds. Consider the example: 

Example 1: 

    class Eq b => Foo a b        --- 0-th selector
    instance Eq a => Foo [a] a   --- fooDFun

and wanted (Foo [t] t). We are first going to see that the instance matches 
and create an inert set that includes the solved (Foo [t] t) but not its superclasses:
       d1 :_g Foo [t] t                 d1 := EvDFunApp fooDFun d3 
Our work list is going to contain a new *wanted* goal
       d3 :_w Eq t 

Ok, so how do we get recursive dictionaries, at all: 

Example 2:

    data D r = ZeroD | SuccD (r (D r));
    
    instance (Eq (r (D r))) => Eq (D r) where
        ZeroD     == ZeroD     = True
        (SuccD a) == (SuccD b) = a == b
        _         == _         = False;
    
    equalDC :: D [] -> D [] -> Bool;
    equalDC = (==);

We need to prove (Eq (D [])). Here's how we go:

	d1 :_w Eq (D [])

by instance decl, holds if
	d2 :_w Eq [D []]
	where 	d1 = dfEqD d2

*BUT* we have an inert set which gives us (no superclasses): 
        d1 :_g Eq (D []) 
By the instance declaration of Eq we can show the 'd2' goal if 
	d3 :_w Eq (D [])
	where	d2 = dfEqList d3
		d1 = dfEqD d2
Now, however this wanted can interact with our inert d1 to set: 
        d3 := d1 
and solve the goal. Why was this interaction OK? Because, if we chase the 
evidence of d1 ~~> dfEqD d2 ~~-> dfEqList d3, so by setting d3 := d1 we 
are really setting
        d3 := dfEqD2 (dfEqList d3) 
which is FINE because the use of d3 is protected by the instance function 
applications. 

So, our strategy is to try to put solved wanted dictionaries into the
inert set along with their superclasses (when this is meaningful,
i.e. when new wanted goals are generated) but solve a wanted dictionary
from a given only in the case where the evidence variable of the
wanted is mentioned in the evidence of the given (recursively through
the evidence binds) in a protected way: more instance function applications 
than superclass selectors.

Here are some more examples from GHC's previous type checker


Example 3: 
This code arises in the context of "Scrap Your Boilerplate with Class"

    class Sat a
    class Data ctx a
    instance  Sat (ctx Char)             => Data ctx Char       -- dfunData1
    instance (Sat (ctx [a]), Data ctx a) => Data ctx [a]        -- dfunData2

    class Data Maybe a => Foo a    

    instance Foo t => Sat (Maybe t)                             -- dfunSat

    instance Data Maybe a => Foo a                              -- dfunFoo1
    instance Foo a        => Foo [a]                            -- dfunFoo2
    instance                 Foo [Char]                         -- dfunFoo3

Consider generating the superclasses of the instance declaration
	 instance Foo a => Foo [a]

So our problem is this
    d0 :_g Foo t
    d1 :_w Data Maybe [t] 

We may add the given in the inert set, along with its superclasses
[assuming we don't fail because there is a matching instance, see 
 tryTopReact, given case ]
  Inert:
    d0 :_g Foo t 
  WorkList 
    d01 :_g Data Maybe t  -- d2 := EvDictSuperClass d0 0 
    d1 :_w Data Maybe [t] 
Then d2 can readily enter the inert, and we also do solving of the wanted
  Inert: 
    d0 :_g Foo t 
    d1 :_s Data Maybe [t]           d1 := dfunData2 d2 d3 
  WorkList
    d2 :_w Sat (Maybe [t])          
    d3 :_w Data Maybe t
    d01 :_g Data Maybe t 
Now, we may simplify d2 more: 
  Inert:
      d0 :_g Foo t 
      d1 :_s Data Maybe [t]           d1 := dfunData2 d2 d3 
      d1 :_g Data Maybe [t] 
      d2 :_g Sat (Maybe [t])          d2 := dfunSat d4 
  WorkList: 
      d3 :_w Data Maybe t 
      d4 :_w Foo [t] 
      d01 :_g Data Maybe t 

Now, we can just solve d3.
  Inert
      d0 :_g Foo t 
      d1 :_s Data Maybe [t]           d1 := dfunData2 d2 d3 
      d2 :_g Sat (Maybe [t])          d2 := dfunSat d4 
  WorkList
      d4 :_w Foo [t] 
      d01 :_g Data Maybe t 
And now we can simplify d4 again, but since it has superclasses we *add* them to the worklist:
  Inert
      d0 :_g Foo t 
      d1 :_s Data Maybe [t]           d1 := dfunData2 d2 d3 
      d2 :_g Sat (Maybe [t])          d2 := dfunSat d4 
      d4 :_g Foo [t]                  d4 := dfunFoo2 d5 
  WorkList:
      d5 :_w Foo t 
      d6 :_g Data Maybe [t]           d6 := EvDictSuperClass d4 0
      d01 :_g Data Maybe t 
Now, d5 can be solved! (and its superclass enter scope) 
  Inert
      d0 :_g Foo t 
      d1 :_s Data Maybe [t]           d1 := dfunData2 d2 d3 
      d2 :_g Sat (Maybe [t])          d2 := dfunSat d4 
      d4 :_g Foo [t]                  d4 := dfunFoo2 d5 
      d5 :_g Foo t                    d5 := dfunFoo1 d7
  WorkList:
      d7 :_w Data Maybe t
      d6 :_g Data Maybe [t]
      d8 :_g Data Maybe t            d8 := EvDictSuperClass d5 0
      d01 :_g Data Maybe t 

Now, two problems: 
   [1] Suppose we pick d8 and we react him with d01. Which of the two givens should 
       we keep? Well, we *MUST NOT* drop d01 because d8 contains recursive evidence 
       that must not be used (look at case interactInert where both inert and workitem
       are givens). So we have several options: 
       - Drop the workitem always (this will drop d8)
              This feels very unsafe -- what if the work item was the "good" one
              that should be used later to solve another wanted?
       - Don't drop anyone: the inert set may contain multiple givens! 
              [This is currently implemented] 

The "don't drop anyone" seems the most safe thing to do, so now we come to problem 2: 
  [2] We have added both d6 and d01 in the inert set, and we are interacting our wanted
      d7. Now the [isRecDictEv] function in the ineration solver 
      [case inert-given workitem-wanted] will prevent us from interacting d7 := d8 
      precisely because chasing the evidence of d8 leads us to an unguarded use of d7. 

      So, no interaction happens there. Then we meet d01 and there is no recursion 
      problem there [isRectDictEv] gives us the OK to interact and we do solve d7 := d01! 
             
Note [SUPERCLASS-LOOP 1]
~~~~~~~~~~~~~~~~~~~~~~~~
We have to be very, very careful when generating superclasses, lest we
accidentally build a loop. Here's an example:

  class S a

  class S a => C a where { opc :: a -> a }
  class S b => D b where { opd :: b -> b }
  
  instance C Int where
     opc = opd
  
  instance D Int where
     opd = opc

From (instance C Int) we get the constraint set {ds1:S Int, dd:D Int}
Simplifying, we may well get:
	$dfCInt = :C ds1 (opd dd)
	dd  = $dfDInt
	ds1 = $p1 dd
Notice that we spot that we can extract ds1 from dd.  

Alas!  Alack! We can do the same for (instance D Int):

	$dfDInt = :D ds2 (opc dc)
	dc  = $dfCInt
	ds2 = $p1 dc

And now we've defined the superclass in terms of itself.
Two more nasty cases are in
	tcrun021
	tcrun033

Solution: 
  - Satisfy the superclass context *all by itself* 
    (tcSimplifySuperClasses)
  - And do so completely; i.e. no left-over constraints
    to mix with the constraints arising from method declarations


Note [SUPERCLASS-LOOP 2]
~~~~~~~~~~~~~~~~~~~~~~~~
We need to be careful when adding "the constaint we are trying to prove".
Suppose we are *given* d1:Ord a, and want to deduce (d2:C [a]) where

	class Ord a => C a where
	instance Ord [a] => C [a] where ...

Then we'll use the instance decl to deduce C [a] from Ord [a], and then add the
superclasses of C [a] to avails.  But we must not overwrite the binding
for Ord [a] (which is obtained from Ord a) with a superclass selection or we'll just
build a loop! 

Here's another variant, immortalised in tcrun020
	class Monad m => C1 m
	class C1 m => C2 m x
	instance C2 Maybe Bool
For the instance decl we need to build (C1 Maybe), and it's no good if
we run around and add (C2 Maybe Bool) and its superclasses to the avails 
before we search for C1 Maybe.

Here's another example 
 	class Eq b => Foo a b
	instance Eq a => Foo [a] a
If we are reducing
	(Foo [t] t)

we'll first deduce that it holds (via the instance decl).  We must not
then overwrite the Eq t constraint with a superclass selection!

At first I had a gross hack, whereby I simply did not add superclass constraints
in addWanted, though I did for addGiven and addIrred.  This was sub-optimal,
becuase it lost legitimate superclass sharing, and it still didn't do the job:
I found a very obscure program (now tcrun021) in which improvement meant the
simplifier got two bites a the cherry... so something seemed to be an Stop
first time, but reducible next time.

Now we implement the Right Solution, which is to check for loops directly 
when adding superclasses.  It's a bit like the occurs check in unification.

Note [Recursive instances and superclases]
~~~~~~~~~~~~~~~~~~~~~~~~~~~~~~~~~~~~~~~~~~
Consider this code, which arises in the context of "Scrap Your 
Boilerplate with Class".  

    class Sat a
    class Data ctx a
    instance  Sat (ctx Char)             => Data ctx Char
    instance (Sat (ctx [a]), Data ctx a) => Data ctx [a]

    class Data Maybe a => Foo a

    instance Foo t => Sat (Maybe t)

    instance Data Maybe a => Foo a
    instance Foo a        => Foo [a]
    instance                 Foo [Char]

In the instance for Foo [a], when generating evidence for the superclasses
(ie in tcSimplifySuperClasses) we need a superclass (Data Maybe [a]).
Using the instance for Data, we therefore need
        (Sat (Maybe [a], Data Maybe a)
But we are given (Foo a), and hence its superclass (Data Maybe a).
So that leaves (Sat (Maybe [a])).  Using the instance for Sat means
we need (Foo [a]).  And that is the very dictionary we are bulding
an instance for!  So we must put that in the "givens".  So in this
case we have
	Given:  Foo a, Foo [a]
	Wanted: Data Maybe [a]

BUT we must *not not not* put the *superclasses* of (Foo [a]) in
the givens, which is what 'addGiven' would normally do. Why? Because
(Data Maybe [a]) is the superclass, so we'd "satisfy" the wanted 
by selecting a superclass from Foo [a], which simply makes a loop.

On the other hand we *must* put the superclasses of (Foo a) in
the givens, as you can see from the derivation described above.

Conclusion: in the very special case of tcSimplifySuperClasses
we have one 'given' (namely the "this" dictionary) whose superclasses
must not be added to 'givens' by addGiven.  

There is a complication though.  Suppose there are equalities
      instance (Eq a, a~b) => Num (a,b)
Then we normalise the 'givens' wrt the equalities, so the original
given "this" dictionary is cast to one of a different type.  So it's a
bit trickier than before to identify the "special" dictionary whose
superclasses must not be added. See test
   indexed-types/should_run/EqInInstance

We need a persistent property of the dictionary to record this
special-ness.  Current I'm using the InstLocOrigin (a bit of a hack,
but cool), which is maintained by dictionary normalisation.
Specifically, the InstLocOrigin is
	     NoScOrigin
then the no-superclass thing kicks in.  WATCH OUT if you fiddle
with InstLocOrigin!

Note [MATCHING-SYNONYMS]
~~~~~~~~~~~~~~~~~~~~~~~~
When trying to match a dictionary (D tau) to a top-level instance, or a 
type family equation (F taus_1 ~ tau_2) to a top-level family instance, 
we do *not* need to expand type synonyms because the matcher will do that for us.


Note [RHS-FAMILY-SYNONYMS] 
~~~~~~~~~~~~~~~~~~~~~~~~~~
The RHS of a family instance is represented as yet another constructor which is 
like a type synonym for the real RHS the programmer declared. Eg: 
    type instance F (a,a) = [a] 
Becomes: 
    :R32 a = [a]      -- internal type synonym introduced
    F (a,a) ~ :R32 a  -- instance 

When we react a family instance with a type family equation in the work list 
we keep the synonym-using RHS without expansion. 


*********************************************************************************
*                                                                               * 
                       The top-reaction Stage
*                                                                               *
*********************************************************************************

\begin{code}
-- If a work item has any form of interaction with top-level we get this 
data TopInteractResult 
  = NoTopInt         -- No top-level interaction
                     -- Equivalent to (SomeTopInt emptyWorkList (ContinueWith work_item))
  | SomeTopInt 
      { tir_new_work  :: WorkList	-- Sub-goals or new work (could be given, 
                                        --                        for superclasses)
      , tir_new_inert :: StopOrContinue -- The input work item, ready to become *inert* now: 
      }                       		-- NB: in ``given'' (solved) form if the 
                              		-- original was wanted or given and instance match
                              		-- was found, but may also be in wanted form if we 
                                        -- only reacted with functional dependencies 
					-- arising from top-level instances.

topReactionsStage :: SimplifierStage
topReactionsStage depth workItem inerts
  = do { tir <- tryTopReact inerts workItem
             -- NB: we pass the inerts as well. See Note [Instance and Given overlap]
       ; case tir of
           NoTopInt ->
               return $ SR { sr_inerts   = inerts
                           , sr_new_work = emptyWorkList
                           , sr_stop     = ContinueWith workItem }
           SomeTopInt tir_new_work tir_new_inert ->
               do { bumpStepCountTcS
                  ; traceFireTcS depth (ptext (sLit "Top react")
                       <+> vcat [ ptext (sLit "Work =") <+> ppr workItem
                                , ptext (sLit "New =") <+> ppr tir_new_work ])
                  ; return $ SR { sr_inerts   = inerts
                           	, sr_new_work = tir_new_work
                           	, sr_stop     = tir_new_inert
                           	} }
       }

tryTopReact :: InertSet -> WorkItem -> TcS TopInteractResult 
tryTopReact inerts workitem 
  = do {  -- A flag controls the amount of interaction allowed
          -- See Note [Simplifying RULE lhs constraints]
         ctxt <- getTcSContext
       ; if allowedTopReaction (simplEqsOnly ctxt) workitem 
         then do { traceTcS "tryTopReact / calling doTopReact" (ppr workitem)
                 ; doTopReact inerts workitem }
         else return NoTopInt 
       } 

allowedTopReaction :: Bool -> WorkItem -> Bool
allowedTopReaction eqs_only (CDictCan {}) = not eqs_only
allowedTopReaction _        _             = True

doTopReact :: InertSet -> WorkItem -> TcS TopInteractResult
-- The work item does not react with the inert set, so try interaction with top-level instances
-- NB: The place to add superclasses in *not* in doTopReact stage. Instead superclasses are 
--     added in the worklist as part of the canonicalisation process. 
-- See Note [Adding superclasses] in TcCanonical.

-- Given dictionary
-- See Note [Given constraint that matches an instance declaration]
doTopReact _inerts (CDictCan { cc_flavor = Given {} })
  = return NoTopInt -- NB: Superclasses already added since it's canonical

-- Derived dictionary: just look for functional dependencies
doTopReact _inerts workItem@(CDictCan { cc_flavor = fl@(Derived loc)
                                      , cc_class = cls, cc_tyargs = xis })
  = do { instEnvs <- getInstEnvs
       ; let fd_eqns = improveFromInstEnv instEnvs
                                                (ClassP cls xis, pprArisingAt loc)
       ; m <- rewriteWithFunDeps fd_eqns xis fl
       ; case m of
           Nothing -> return NoTopInt
           Just (xis',_,fd_work) ->
               let workItem' = workItem { cc_tyargs = xis' }
                   -- Deriveds are not supposed to have identity (cc_id is unused!)
               in return $ SomeTopInt { tir_new_work  = fd_work 
                                      , tir_new_inert = ContinueWith workItem' } }

-- Wanted dictionary
doTopReact inerts workItem@(CDictCan { cc_id = dv, cc_flavor = fl@(Wanted loc)
                                     , cc_class = cls, cc_tyargs = xis })
  = do { -- See Note [MATCHING-SYNONYMS]
       ; lkp_inst_res <- matchClassInst inerts cls xis loc
       ; case lkp_inst_res of
           NoInstance ->
             do { traceTcS "doTopReact/ no class instance for" (ppr dv)

                ; instEnvs <- getInstEnvs
                ; let fd_eqns = improveFromInstEnv instEnvs
                                                         (ClassP cls xis, pprArisingAt loc)
                ; m <- rewriteWithFunDeps fd_eqns xis fl
                ; case m of
                    Nothing -> return NoTopInt
                    Just (xis',cos,fd_work) ->
                        do { let dict_co = mkTyConAppCo (classTyCon cls) cos
                           ; dv'<- newDictVar cls xis'
                           ; setDictBind dv (EvCast dv' dict_co)
                           ; let workItem' = CDictCan { cc_id = dv', cc_flavor = fl, 
                                                        cc_class = cls, cc_tyargs = xis' }
                           ; return $ 
                             SomeTopInt { tir_new_work  = workListFromNonEq workItem' `unionWorkList` fd_work
                                        , tir_new_inert = Stop } } }

           GenInst wtvs ev_term -- Solved 
	   	   -- No need to do fundeps stuff here; the instance 
		   -- matches already so we won't get any more info
		   -- from functional dependencies
             | null wtvs
             -> do { traceTcS "doTopReact/found nullary class instance for" (ppr dv) 
                   ; setDictBind dv ev_term 
                    -- Solved in one step and no new wanted work produced. 
                    -- i.e we directly matched a top-level instance
                    -- No point in caching this in 'inert'; hence Stop
                   ; return $ SomeTopInt { tir_new_work  = emptyWorkList 
                                         , tir_new_inert = Stop } }

             | otherwise
             -> do { traceTcS "doTopReact/found non-nullary class instance for" (ppr dv) 
                   ; setDictBind dv ev_term 
                        -- Solved and new wanted work produced, you may cache the 
                        -- (tentatively solved) dictionary as Solved given.
                   ; let solved    = workItem { cc_flavor = solved_fl }
                         solved_fl = mkSolvedFlavor fl UnkSkol  
                   ; inst_work <- canWanteds wtvs
                   ; return $ SomeTopInt { tir_new_work  = inst_work
                                         , tir_new_inert = ContinueWith solved } }
       }          

-- Type functions
doTopReact _inerts (CFunEqCan { cc_flavor = fl })
  | Just GivenSolved <- isGiven_maybe fl
  = return NoTopInt -- If Solved, no more interactions should happen

-- Otherwise, it's a Given, Derived, or Wanted
doTopReact _inerts workItem@(CFunEqCan { cc_id = cv, cc_flavor = fl
                                       , cc_fun = tc, cc_tyargs = args, cc_rhs = xi })
  = ASSERT (isSynFamilyTyCon tc)   -- No associated data families have reached that far 
    do { match_res <- matchFam tc args -- See Note [MATCHING-SYNONYMS]
       ; case match_res of 
           MatchInstNo -> return NoTopInt 
           MatchInstSingle (rep_tc, rep_tys)
             -> do { let Just coe_tc = tyConFamilyCoercion_maybe rep_tc
                         Just rhs_ty = tcView (mkTyConApp rep_tc rep_tys)
			    -- Eagerly expand away the type synonym on the
			    -- RHS of a type function, so that it never
			    -- appears in an error message
                            -- See Note [Type synonym families] in TyCon
<<<<<<< HEAD
                         coe = mkTyConApp coe_tc rep_tys 
                   ; case fl of
                       Wanted {} -> do { cv' <- newCoVar rhs_ty xi
                                       ; setCoBind cv $ 
                                         coe `mkTransCoercion` mkCoVarCoercion cv'
                                       ; can_cts <- mkCanonical fl cv'
                                       ; let solved = workItem { cc_flavor = solved_fl }
                                             solved_fl = mkSolvedFlavor fl UnkSkol
                                       ; if isEmptyWorkList can_cts then 
                                              return (SomeTopInt can_cts Stop) -- No point in caching
                                         else return $ 
                                              SomeTopInt { tir_new_work = can_cts
                                                         , tir_new_inert = ContinueWith solved }
                                       }
                       Given {} -> do { cv' <- newGivenCoVar xi rhs_ty $ 
                                               mkSymCoercion (mkCoVarCoercion cv) `mkTransCoercion` coe 
                                      ; can_cts <- mkCanonical fl cv'
                                      ; return $ 
                                        SomeTopInt { tir_new_work = can_cts
                                                   , tir_new_inert = Stop }
                                      }
                       Derived {} -> do { cv' <- newDerivedId (EqPred xi rhs_ty)
                                        ; can_cts <- mkCanonical fl cv'
                                        ; return $ 
                                          SomeTopInt { tir_new_work = can_cts
                                                     , tir_new_inert = Stop }
                                        }
                   }
=======
                         coe = mkAxInstCo coe_tc rep_tys
                   ; cv' <- case fl of
                              Wanted {} -> do { cv' <- newCoVar rhs_ty xi
                                              ; setCoBind cv $ 
                                                    coe `mkTransCo`
                                                      mkCoVarCo cv'
                                              ; return cv' }
                              Given {}   -> newGivenCoVar xi rhs_ty $ 
                                            mkSymCo (mkCoVarCo cv) `mkTransCo` coe 
                              Derived {} -> newDerivedId (EqPred xi rhs_ty)
                   ; can_cts <- mkCanonical fl cv'
                   ; return $ SomeTopInt can_cts Stop }
>>>>>>> 58339b06
           _ 
             -> panicTcS $ text "TcSMonad.matchFam returned multiple instances!"
       }


-- Any other work item does not react with any top-level equations
doTopReact _inerts _workItem = return NoTopInt 
\end{code}


Note [FunDep and implicit parameter reactions] 
~~~~~~~~~~~~~~~~~~~~~~~~~~~~~~~~~~~~~~~~~~~~~~
Currently, our story of interacting two dictionaries (or a dictionary
and top-level instances) for functional dependencies, and implicit
paramters, is that we simply produce new wanted equalities.  So for example

        class D a b | a -> b where ... 
    Inert: 
        d1 :g D Int Bool
    WorkItem: 
        d2 :w D Int alpha

    We generate the extra work item
        cv :w alpha ~ Bool
    where 'cv' is currently unused.  However, this new item reacts with d2,
    discharging it in favour of a new constraint d2' thus:
        d2' :w D Int Bool
	d2 := d2' |> D Int cv
    Now d2' can be discharged from d1

We could be more aggressive and try to *immediately* solve the dictionary 
using those extra equalities. With the same inert set and work item we
might dischard d2 directly:

        cv :w alpha ~ Bool
        d2 := d1 |> D Int cv

But in general it's a bit painful to figure out the necessary coercion,
so we just take the first approach. Here is a better example. Consider:
    class C a b c | a -> b 
And: 
     [Given]  d1 : C T Int Char 
     [Wanted] d2 : C T beta Int 
In this case, it's *not even possible* to solve the wanted immediately. 
So we should simply output the functional dependency and add this guy
[but NOT its superclasses] back in the worklist. Even worse: 
     [Given] d1 : C T Int beta 
     [Wanted] d2: C T beta Int 
Then it is solvable, but its very hard to detect this on the spot. 

It's exactly the same with implicit parameters, except that the
"aggressive" approach would be much easier to implement.

Note [When improvement happens]
~~~~~~~~~~~~~~~~~~~~~~~~~~~~~~~
We fire an improvement rule when

  * Two constraints match (modulo the fundep)
      e.g. C t1 t2, C t1 t3    where C a b | a->b
    The two match because the first arg is identical

  * At least one is not Given.  If they are both given, we don't fire
    the reaction because we have no way of constructing evidence for a
    new equality nor does it seem right to create a new wanted goal
    (because the goal will most likely contain untouchables, which
    can't be solved anyway)!
   
Note that we *do* fire the improvement if one is Given and one is Derived.
The latter can be a superclass of a wanted goal. Example (tcfail138)
    class L a b | a -> b
    class (G a, L a b) => C a b

    instance C a b' => G (Maybe a)
    instance C a b  => C (Maybe a) a
    instance L (Maybe a) a

When solving the superclasses of the (C (Maybe a) a) instance, we get
  Given:  C a b  ... and hance by superclasses, (G a, L a b)
  Wanted: G (Maybe a)
Use the instance decl to get
  Wanted: C a b'
The (C a b') is inert, so we generate its Derived superclasses (L a b'),
and now we need improvement between that derived superclass an the Given (L a b)

Note [Overriding implicit parameters]
~~~~~~~~~~~~~~~~~~~~~~~~~~~~~~~~~~~~~
Consider
   f :: (?x::a) -> Bool -> a
  
   g v = let ?x::Int = 3 
         in (f v, let ?x::Bool = True in f v)

This should probably be well typed, with
   g :: Bool -> (Int, Bool)

So the inner binding for ?x::Bool *overrides* the outer one.
Hence a work-item Given overrides an inert-item Given.

Note [Given constraint that matches an instance declaration]
~~~~~~~~~~~~~~~~~~~~~~~~~~~~~~~~~~~~~~~~~~~~~~~~~~~~~~~~~~~~
What should we do when we discover that one (or more) top-level 
instances match a given (or solved) class constraint? We have 
two possibilities:

  1. Reject the program. The reason is that there may not be a unique
     best strategy for the solver. Example, from the OutsideIn(X) paper:
       instance P x => Q [x] 
       instance (x ~ y) => R [x] y 
     
       wob :: forall a b. (Q [b], R b a) => a -> Int 

       g :: forall a. Q [a] => [a] -> Int 
       g x = wob x 

       will generate the impliation constraint: 
            Q [a] => (Q [beta], R beta [a]) 
       If we react (Q [beta]) with its top-level axiom, we end up with a 
       (P beta), which we have no way of discharging. On the other hand, 
       if we react R beta [a] with the top-level we get  (beta ~ a), which 
       is solvable and can help us rewrite (Q [beta]) to (Q [a]) which is 
       now solvable by the given Q [a]. 
 
     However, this option is restrictive, for instance [Example 3] from 
     Note [Recursive dictionaries] will fail to work. 

  2. Ignore the problem, hoping that the situations where there exist indeed
     such multiple strategies are rare: Indeed the cause of the previous 
     problem is that (R [x] y) yields the new work (x ~ y) which can be 
     *spontaneously* solved, not using the givens. 

We are choosing option 2 below but we might consider having a flag as well.


Note [New Wanted Superclass Work] 
~~~~~~~~~~~~~~~~~~~~~~~~~~~~~~~~~
Even in the case of wanted constraints, we may add some superclasses 
as new given work. The reason is: 

        To allow FD-like improvement for type families. Assume that 
        we have a class 
             class C a b | a -> b 
        and we have to solve the implication constraint: 
             C a b => C a beta 
        Then, FD improvement can help us to produce a new wanted (beta ~ b) 

        We want to have the same effect with the type family encoding of 
        functional dependencies. Namely, consider: 
             class (F a ~ b) => C a b 
        Now suppose that we have: 
               given: C a b 
               wanted: C a beta 
        By interacting the given we will get given (F a ~ b) which is not 
        enough by itself to make us discharge (C a beta). However, we 
        may create a new derived equality from the super-class of the
        wanted constraint (C a beta), namely derived (F a ~ beta). 
        Now we may interact this with given (F a ~ b) to get: 
                  derived :  beta ~ b 
        But 'beta' is a touchable unification variable, and hence OK to 
        unify it with 'b', replacing the derived evidence with the identity. 

        This requires trySpontaneousSolve to solve *derived*
        equalities that have a touchable in their RHS, *in addition*
        to solving wanted equalities.

We also need to somehow use the superclasses to quantify over a minimal, 
constraint see note [Minimize by Superclasses] in TcSimplify.


Finally, here is another example where this is useful. 

Example 1:
----------
   class (F a ~ b) => C a b 
And we are given the wanteds:
      w1 : C a b 
      w2 : C a c 
      w3 : b ~ c 
We surely do *not* want to quantify over (b ~ c), since if someone provides
dictionaries for (C a b) and (C a c), these dictionaries can provide a proof 
of (b ~ c), hence no extra evidence is necessary. Here is what will happen: 

     Step 1: We will get new *given* superclass work, 
             provisionally to our solving of w1 and w2
             
               g1: F a ~ b, g2 : F a ~ c, 
               w1 : C a b, w2 : C a c, w3 : b ~ c

             The evidence for g1 and g2 is a superclass evidence term: 

               g1 := sc w1, g2 := sc w2

     Step 2: The givens will solve the wanted w3, so that 
               w3 := sym (sc w1) ; sc w2 
                  
     Step 3: Now, one may naively assume that then w2 can be solve from w1
             after rewriting with the (now solved equality) (b ~ c). 
             
             But this rewriting is ruled out by the isGoodRectDict! 

Conclusion, we will (correctly) end up with the unsolved goals 
    (C a b, C a c)   

NB: The desugarer needs be more clever to deal with equalities 
    that participate in recursive dictionary bindings. 

\begin{code}
data LookupInstResult
  = NoInstance
  | GenInst [WantedEvVar] EvTerm 

matchClassInst :: InertSet -> Class -> [Type] -> WantedLoc -> TcS LookupInstResult
matchClassInst inerts clas tys loc
   = do { let pred = mkClassPred clas tys 
        ; mb_result <- matchClass clas tys
        ; untch <- getUntouchables
        ; case mb_result of
            MatchInstNo   -> return NoInstance
            MatchInstMany -> return NoInstance -- defer any reactions of a multitude until
                                               -- we learn more about the reagent 
            MatchInstSingle (_,_)
              | given_overlap untch -> 
                  do { traceTcS "Delaying instance application" $ 
                       vcat [ text "Workitem=" <+> pprPred (ClassP clas tys) 
                            , text "Silents and their superclasses=" <+> ppr silents_and_their_scs
                            , text "All given dictionaries=" <+> ppr all_given_dicts ]
                     ; return NoInstance -- see Note [Instance and Given overlap]
                     }

            MatchInstSingle (dfun_id, mb_inst_tys) ->
              do { checkWellStagedDFun pred dfun_id loc

 	-- It's possible that not all the tyvars are in
	-- the substitution, tenv. For example:
	--	instance C X a => D X where ...
	-- (presumably there's a functional dependency in class C)
	-- Hence mb_inst_tys :: Either TyVar TcType 

                 ; tys <- instDFunTypes mb_inst_tys
                 ; let (theta, _) = tcSplitPhiTy (applyTys (idType dfun_id) tys)
                 ; if null theta then
                       return (GenInst [] (EvDFunApp dfun_id tys []))
                   else do
                     { ev_vars <- instDFunConstraints theta
                     ; let wevs = [EvVarX w loc | w <- ev_vars]
                     ; return $ GenInst wevs (EvDFunApp dfun_id tys ev_vars) }
                 }
        }
   where given_overlap :: TcsUntouchables -> Bool
         given_overlap untch
           = foldlBag (\r d -> r || matchable untch d) False all_given_dicts

         matchable untch (CDictCan { cc_class = clas', cc_tyargs = sys, cc_flavor = fl })
           | Just GivenOrig <- isGiven_maybe fl
           , clas' == clas
           , does_not_originate_in_a_silent clas' sys
           = case tcUnifyTys (\tv -> if isTouchableMetaTyVar_InRange untch tv && 
                                        tv `elemVarSet` tyVarsOfTypes tys
                                     then BindMe else Skolem) tys sys of
           -- We can't learn anything more about any variable at this point, so the only
           -- cause of overlap can be by an instantiation of a touchable unification
           -- variable. Hence we only bind touchable unification variables. In addition,
           -- we use tcUnifyTys instead of tcMatchTys to rule out cyclic substitutions.
                Nothing -> False
                Just _  -> True
           | otherwise = False -- No overlap with a solved, already been taken care of 
                               -- by the overlap check with the instance environment.
         matchable _tys ct = pprPanic "Expecting dictionary!" (ppr ct)

         does_not_originate_in_a_silent clas sys
             -- UGLY: See Note [Silent parameters overlapping]
           = null $ filter (tcEqPred (ClassP clas sys)) silents_and_their_scs

         silents_and_their_scs 
           = foldlBag (\acc rvnt -> case rvnt of
                        CDictCan { cc_id = d, cc_class = c, cc_tyargs = s }
                         | isSilentEvVar d -> (ClassP c s) : (transSuperClasses c s) ++ acc 
                        _ -> acc) [] all_given_dicts

         -- TODO:
         -- When silent parameters will go away we should simply select from 
         -- the given map of the inert set. 
         all_given_dicts = Map.fold unionBags emptyCCan (cts_given $ inert_dicts inerts)

\end{code}

Note [Silent parameters overlapping]
~~~~~~~~~~~~~~~~~~~~~~~~~~~~~~~~~~~~
DV 12/05/2011:
The long-term goal is to completely remove silent superclass
parameters when checking instance declarations. But until then we must
make sure that we never prevent the application of an instance
declaration because of a potential match from a silent parameter --
after all we are supposed to have solved that silent parameter from
some instance, anyway! In effect silent parameters behave more like
Solved than like Given.

A concrete example appears in typecheck/SilentParametersOverlapping.hs

Note [Instance and Given overlap]
~~~~~~~~~~~~~~~~~~~~~~~~~~~~~~~~~
Assume that we have an inert set that looks as follows:
       [Given] D [Int]
And an instance declaration: 
       instance C a => D [a]
A new wanted comes along of the form: 
       [Wanted] D [alpha]

One possibility is to apply the instance declaration which will leave us 
with an unsolvable goal (C alpha). However, later on a new constraint may 
arise (for instance due to a functional dependency between two later dictionaries), 
that will add the equality (alpha ~ Int), in which case our ([Wanted] D [alpha]) 
will be transformed to [Wanted] D [Int], which could have been discharged by the given. 

The solution is that in matchClassInst and eventually in topReact, we get back with 
a matching instance, only when there is no Given in the inerts which is unifiable to
this particular dictionary.

The end effect is that, much as we do for overlapping instances, we delay choosing a 
class instance if there is a possibility of another instance OR a given to match our 
constraint later on. This fixes bugs #4981 and #5002.

This is arguably not easy to appear in practice due to our aggressive prioritization 
of equality solving over other constraints, but it is possible. I've added a test case 
in typecheck/should-compile/GivenOverlapping.hs

Moreover notice that our goals here are different than the goals of the top-level 
overlapping checks. There we are interested in validating the following principle:
 
    If we inline a function f at a site where the same global instance environment
    is available as the instance environment at the definition site of f then we 
    should get the same behaviour. 

But for the Given Overlap check our goal is just related to completeness of 
constraint solving. 



<|MERGE_RESOLUTION|>--- conflicted
+++ resolved
@@ -415,13 +415,7 @@
     discharge_ct ct _rest
       | evVarPred (cc_id ct) `eqPred` the_pred
       , cc_flavor ct `canSolve` fl
-<<<<<<< HEAD
-               -- DV: No special care should be taken for Given/Solveds, we will
-               -- never encounter a Given entering the constraint bag after a Given/Solved
-      = do { when (isWanted fl) $ set_ev_bind ev (cc_id ct) 
-=======
       = do { when (isWanted fl) $ setEvBind ev (evVarTerm (cc_id ct))
->>>>>>> 58339b06
            	 -- Deriveds need no evidence
     	         -- For Givens, we already have evidence, and we don't need it twice 
            ; return True }
@@ -1103,10 +1097,10 @@
                                , cc_tyargs = args1, cc_rhs = xi1 }) 
            workItem@(CFunEqCan { cc_id = cv2, cc_flavor = fl2, cc_fun = tc2
                                , cc_tyargs = args2, cc_rhs = xi2 })
-  | tc1 == tc2 && and (zipWith tcEqType args1 args2) 
+  | tc1 == tc2 && and (zipWith eqType args1 args2) 
   , Just GivenSolved <- isGiven_maybe fl1 
   = mkIRContinue "Funeq/Funeq" workItem DropInert emptyWorkList
-  | tc1 == tc2 && and (zipWith tcEqType args1 args2) 
+  | tc1 == tc2 && and (zipWith eqType args1 args2) 
   , Just GivenSolved <- isGiven_maybe fl2 
   = mkIRStopK "Funeq/Funeq" emptyWorkList
 
@@ -1814,12 +1808,10 @@
 			    -- RHS of a type function, so that it never
 			    -- appears in an error message
                             -- See Note [Type synonym families] in TyCon
-<<<<<<< HEAD
-                         coe = mkTyConApp coe_tc rep_tys 
+                         coe = mkAxInstCo coe_tc rep_tys 
                    ; case fl of
                        Wanted {} -> do { cv' <- newCoVar rhs_ty xi
-                                       ; setCoBind cv $ 
-                                         coe `mkTransCoercion` mkCoVarCoercion cv'
+                                       ; setCoBind cv $ coe `mkTransCo` mkCoVarCo cv'
                                        ; can_cts <- mkCanonical fl cv'
                                        ; let solved = workItem { cc_flavor = solved_fl }
                                              solved_fl = mkSolvedFlavor fl UnkSkol
@@ -1830,7 +1822,7 @@
                                                          , tir_new_inert = ContinueWith solved }
                                        }
                        Given {} -> do { cv' <- newGivenCoVar xi rhs_ty $ 
-                                               mkSymCoercion (mkCoVarCoercion cv) `mkTransCoercion` coe 
+                                               mkSymCo (mkCoVarCo cv) `mkTransCo` coe 
                                       ; can_cts <- mkCanonical fl cv'
                                       ; return $ 
                                         SomeTopInt { tir_new_work = can_cts
@@ -1843,20 +1835,6 @@
                                                      , tir_new_inert = Stop }
                                         }
                    }
-=======
-                         coe = mkAxInstCo coe_tc rep_tys
-                   ; cv' <- case fl of
-                              Wanted {} -> do { cv' <- newCoVar rhs_ty xi
-                                              ; setCoBind cv $ 
-                                                    coe `mkTransCo`
-                                                      mkCoVarCo cv'
-                                              ; return cv' }
-                              Given {}   -> newGivenCoVar xi rhs_ty $ 
-                                            mkSymCo (mkCoVarCo cv) `mkTransCo` coe 
-                              Derived {} -> newDerivedId (EqPred xi rhs_ty)
-                   ; can_cts <- mkCanonical fl cv'
-                   ; return $ SomeTopInt can_cts Stop }
->>>>>>> 58339b06
            _ 
              -> panicTcS $ text "TcSMonad.matchFam returned multiple instances!"
        }
@@ -2079,7 +2057,7 @@
             MatchInstSingle (_,_)
               | given_overlap untch -> 
                   do { traceTcS "Delaying instance application" $ 
-                       vcat [ text "Workitem=" <+> pprPred (ClassP clas tys) 
+                       vcat [ text "Workitem=" <+> pprPredTy (ClassP clas tys)
                             , text "Silents and their superclasses=" <+> ppr silents_and_their_scs
                             , text "All given dictionaries=" <+> ppr all_given_dicts ]
                      ; return NoInstance -- see Note [Instance and Given overlap]
@@ -2127,7 +2105,7 @@
 
          does_not_originate_in_a_silent clas sys
              -- UGLY: See Note [Silent parameters overlapping]
-           = null $ filter (tcEqPred (ClassP clas sys)) silents_and_their_scs
+           = null $ filter (eqPred (ClassP clas sys)) silents_and_their_scs
 
          silents_and_their_scs 
            = foldlBag (\acc rvnt -> case rvnt of
