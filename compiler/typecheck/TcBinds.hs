--- conflicted
+++ resolved
@@ -1393,13 +1393,7 @@
                                  -- We extend the error context even for a non-recursive
                                  -- function so that in type error messages we show the
                                  -- type of the thing whose rhs we are type checking
-<<<<<<< HEAD
-                               do { lvl <- getTcLevel
-                                  ; traceTc "tcMonoBinds 1" (ppr name <+> ppr lvl)
-                                  ; tcMatchesFun name inf matches rhs_ty }
-=======
                                tcMatchesFun name matches rhs_ty
->>>>>>> 8868ff3e
 
         ; return (unitBag $ L b_loc $
                      FunBind { fun_id = L nm_loc mono_id,
@@ -1461,16 +1455,7 @@
        -- Both InferGen and CheckGen gives rise to LetLclBndr
     do  { mono_name <- newLocalName name
         ; let mono_id = mkLocalId mono_name tau
-<<<<<<< HEAD
-        ; return (TcFunBind (name, Just sig, mono_id) nm_loc inf matches) }
-=======
-        ; case s_bndr of
-            PartialSig { sig_nwcs = nwcs }
-              -> addErrCtxt (typeSigCtxt s_bndr) $
-                 emitWildcardHoleConstraints nwcs
-            CompleteSig {} -> return ()
         ; return (TcFunBind (name, Just sig, mono_id) nm_loc matches) }
->>>>>>> 8868ff3e
 
   | otherwise
   = do  { mono_ty <- newFlexiTyVarTy openTypeKind
@@ -1501,15 +1486,9 @@
 
 -------------------
 tcRhs :: TcMonoBind -> TcM (HsBind TcId)
-<<<<<<< HEAD
-tcRhs (TcFunBind info@(_, mb_sig, mono_id) loc inf matches)
+tcRhs (TcFunBind info@(_, mb_sig, mono_id) loc matches)
   = tcExtendIdBinderStackForRhs [info]  $
     tcExtendTyVarEnvForRhs mb_sig       $
-=======
-tcRhs (TcFunBind info@(_, mb_sig, mono_id) loc matches)
-  = tcExtendForRhs [info]                           $
-    tcExtendTyVarEnv2 (lexically_scoped_tvs mb_sig) $
->>>>>>> 8868ff3e
     do  { traceTc "tcRhs: fun bind" (ppr mono_id $$ ppr (idType mono_id))
         ; (co_fn, matches') <- tcMatchesFun (idName mono_id)
                                             matches (idType mono_id)
