{-
c%
(c) The University of Glasgow 2006
(c) The GRASP/AQUA Project, Glasgow University, 1992-1998

\section[TcExpr]{Typecheck an expression}
-}

{-# LANGUAGE CPP #-}

module TcExpr ( tcPolyMonoExpr, tcPolyMonoExprNC,
                tcInferRho, tcInferRhoNC,
                tcSyntaxOp, tcCheckId,
                addExprErrCtxt) where

#include "HsVersions.h"

import {-# SOURCE #-}   TcSplice( tcSpliceExpr, tcTypedBracket, tcUntypedBracket )
import THNames( liftStringName, liftName )

import HsSyn
import TcHsSyn
import TcRnMonad
import TcUnify
import BasicTypes
import Inst
import TcBinds
import FamInst          ( tcGetFamInstEnvs, tcLookupDataFamInst )
import TcEnv
import TcArrows
import TcMatches
import TcHsType
import TcPatSyn( tcPatSynBuilderOcc )
import TcPat
import TcMType
import TcType
import DsMonad
import Id
import ConLike
import DataCon
import Name
import TyCon
import Type
import TcEvidence
import Var
import VarSet
import VarEnv
import TysWiredIn
import TysPrim( intPrimTy, addrPrimTy )
import PrimOp( tagToEnumKey )
import PrelNames
import DynFlags
import SrcLoc
import Util
import ListSetOps
import Maybes
import ErrUtils
import Outputable
import FastString
import Control.Monad
import Class(classTyCon)
import Data.Function
import Data.List
import qualified Data.Set as Set

{-
************************************************************************
*                                                                      *
\subsection{Main wrappers}
*                                                                      *
************************************************************************
-}

tcPolyMonoExpr, tcPolyMonoExprNC
         :: LHsExpr Name        -- Expression to type check
         -> TcSigmaType         -- Expected type (could be a polytype)
         -> TcM (LHsExpr TcId)  -- Generalised expr with expected type

-- tcPolyMonoExpr is a convenient place (frequent but not too frequent)
-- place to add context information.
-- The NC version does not do so, usually because the caller wants
-- to do so himself.

tcPolyMonoExpr expr res_ty
  = addExprErrCtxt expr $
    do { traceTc "tcPolyMonoExpr" (ppr res_ty); tcPolyMonoExprNC expr res_ty }

tcPolyMonoExprNC expr res_ty
  | isSigmaTy res_ty
  = do { traceTc "tcPolyMonoExprNC" (ppr res_ty)
       ; (gen_fn, expr') <- tcGen GenSigCtxt res_ty $ \ _ rho ->
                            tcPolyMonoExprNC expr rho
       ; return (mkLHsWrap gen_fn expr') }
tcPolyMonoExprNC (L loc expr) res_ty
  = setSrcSpan loc $
    do  { expr' <- tcExpr expr res_ty
        ; return (L loc expr') }

---------------
tcInferRho, tcInferRhoNC :: LHsExpr Name -> TcM (LHsExpr TcId, TcRhoType)
-- Infer a *rho*-type.  This is, in effect, a special case
-- for ids and partial applications, so that if
--     f :: Int -> (forall a. a -> a) -> Int
-- then we can infer
--     f 3 :: (forall a. a -> a) -> Int
-- And that in turn is useful
--  (a) for the function part of any application (see tcApp)
--  (b) for the special rule for '$'
tcInferRho expr = addErrCtxt (exprCtxt expr) (tcInferRhoNC expr)

tcInferRhoNC (L loc expr)
  = setSrcSpan loc $
    do { (expr', rho) <- tcInfer (tcExpr expr)
       ; return (L loc expr', rho) }

tcUnboundId :: OccName -> TcRhoType -> TcM (HsExpr TcId)
-- Typechedk an occurrence of an unbound Id
--
-- Some of these started life as a true hole "_".  Others might simply
-- be variables that accidentally have no binding site
--
-- We turn all of them into HsVar, since HsUnboundVar can't contain an
-- Id; and indeed the evidence for the CHoleCan does bind it, so it's
-- not unbound any more!
tcUnboundId occ res_ty
 = do { ty <- newFlexiTyVarTy liftedTypeKind
      ; name <- newSysName occ
      ; let ev = mkLocalId name ty
      ; loc <- getCtLocM HoleOrigin
      ; let can = CHoleCan { cc_ev = CtWanted ty ev loc, cc_occ = occ
                           , cc_hole = ExprHole }
      ; emitInsoluble can
      ; tcWrapResult (HsVar ev) ty res_ty }

{-
************************************************************************
*                                                                      *
        tcExpr: the main expression typechecker
*                                                                      *
************************************************************************
-}

tcExpr :: HsExpr Name -> TcRhoType -> TcM (HsExpr TcId)
tcExpr e res_ty | debugIsOn && isSigmaTy res_ty     -- Sanity check
                = pprPanic "tcExpr: sigma" (ppr res_ty $$ ppr e)

tcExpr (HsVar name)     res_ty = tcCheckId name res_ty
tcExpr (HsUnboundVar v) res_ty = tcUnboundId v res_ty

tcExpr app@(HsApp _ _) res_ty = tcApp app res_ty

tcExpr (HsLit lit)   res_ty = do { let lit_ty = hsLitType lit
                                 ; tcWrapResult (HsLit lit) lit_ty res_ty }

tcExpr (HsPar expr)  res_ty = do { expr' <- tcPolyMonoExprNC expr res_ty
                                 ; return (HsPar expr') }

tcExpr (HsSCC src lbl expr) res_ty
  = do { expr' <- tcPolyMonoExpr expr res_ty
       ; return (HsSCC src lbl expr') }

tcExpr (HsTickPragma src info expr) res_ty
  = do { expr' <- tcPolyMonoExpr expr res_ty
       ; return (HsTickPragma src info expr') }

tcExpr (HsCoreAnn src lbl expr) res_ty
  = do  { expr' <- tcPolyMonoExpr expr res_ty
        ; return (HsCoreAnn src lbl expr') }

tcExpr (HsOverLit lit) res_ty
  = do  { lit' <- newOverloadedLit (LiteralOrigin lit) lit res_ty
        ; return (HsOverLit lit') }

tcExpr (NegApp expr neg_expr) res_ty
  = do  { neg_expr' <- tcSyntaxOp NegateOrigin neg_expr
                                  (mkFunTy res_ty res_ty)
        ; expr' <- tcPolyMonoExpr expr res_ty
        ; return (NegApp expr' neg_expr') }

tcExpr (HsIPVar x) res_ty
  = do { let origin = IPOccOrigin x
       ; ipClass <- tcLookupClass ipClassName
           {- Implicit parameters must have a *tau-type* not a.
              type scheme.  We enforce this by creating a fresh
              type variable as its type.  (Because res_ty may not
              be a tau-type.) -}
       ; ip_ty <- newFlexiTyVarTy openTypeKind
       ; let ip_name = mkStrLitTy (hsIPNameFS x)
       ; ip_var <- emitWanted origin (mkClassPred ipClass [ip_name, ip_ty])
       ; tcWrapResult (fromDict ipClass ip_name ip_ty (HsVar ip_var)) ip_ty res_ty }
  where
  -- Coerces a dictionary for `IP "x" t` into `t`.
  fromDict ipClass x ty = HsWrap $ mkWpCast $ TcCoercion $
                          unwrapIP $ mkClassPred ipClass [x,ty]

tcExpr (HsLam match) res_ty
  = do  { (co_fn, match') <- tcMatchLambda match res_ty
        ; return (mkHsWrap co_fn (HsLam match')) }

tcExpr e@(HsLamCase _ matches) res_ty
  = do  { (co_fn, [arg_ty], body_ty) <- matchExpectedFunTys msg 1 res_ty
        ; matches' <- tcMatchesCase match_ctxt arg_ty matches body_ty
        ; return $ mkHsWrapCo co_fn $ HsLamCase arg_ty matches' }
  where msg = sep [ ptext (sLit "The function") <+> quotes (ppr e)
                  , ptext (sLit "requires")]
        match_ctxt = MC { mc_what = CaseAlt, mc_body = tcBody }

tcExpr (ExprWithTySig expr sig_ty wcs) res_ty
 = do { nwc_tvs <- mapM newWildcardVarMetaKind wcs
      ; tcExtendTyVarEnv nwc_tvs $ do {
        sig_tc_ty <- tcHsSigType ExprSigCtxt sig_ty
      ; (gen_fn, expr')
            <- tcGen ExprSigCtxt sig_tc_ty $ \ skol_tvs res_ty ->

                  -- Remember to extend the lexical type-variable environment
                  -- See Note [More instantiated than scoped] in TcBinds
               tcExtendTyVarEnv2
                  [(n,tv) | (Just n, tv) <- findScopedTyVars sig_ty sig_tc_ty skol_tvs] $

               tcPolyMonoExprNC expr res_ty

      ; let inner_expr = ExprWithTySigOut (mkLHsWrap gen_fn expr') sig_ty

      ; (inst_wrap, rho) <- deeplyInstantiate ExprSigOrigin sig_tc_ty
      ; addErrCtxt (pprSigCtxt ExprSigCtxt empty (ppr sig_ty)) $
        emitWildcardHoleConstraints (zip wcs nwc_tvs)
      ; tcWrapResult (mkHsWrap inst_wrap inner_expr) rho res_ty } }

tcExpr (HsType ty) _
  = failWithTc (text "Can't handle type argument:" <+> ppr ty)
        -- This is the syntax for type applications that I was planning
        -- but there are difficulties (e.g. what order for type args)
        -- so it's not enabled yet.
        -- Can't eliminate it altogether from the parser, because the
        -- same parser parses *patterns*.

{-
************************************************************************
*                                                                      *
                Infix operators and sections
*                                                                      *
************************************************************************

Note [Left sections]
~~~~~~~~~~~~~~~~~~~~
Left sections, like (4 *), are equivalent to
        \ x -> (*) 4 x,
or, if PostfixOperators is enabled, just
        (*) 4
With PostfixOperators we don't actually require the function to take
two arguments at all.  For example, (x `not`) means (not x); you get
postfix operators!  Not Haskell 98, but it's less work and kind of
useful.
<<<<<<< HEAD
=======

Note [Typing rule for ($)]
~~~~~~~~~~~~~~~~~~~~~~~~~~
People write
   runST $ blah
so much, where
   runST :: (forall s. ST s a) -> a
that I have finally given in and written a special type-checking
rule just for saturated appliations of ($).
  * Infer the type of the first argument
  * Decompose it; should be of form (arg2_ty -> res_ty),
       where arg2_ty might be a polytype
  * Use arg2_ty to typecheck arg2

Note [Typing rule for seq]
~~~~~~~~~~~~~~~~~~~~~~~~~~
We want to allow
       x `seq` (# p,q #)
which suggests this type for seq:
   seq :: forall (a:*) (b:Open). a -> b -> b,
with (b:Open) meaning that be can be instantiated with an unboxed
tuple.  The trouble is that this might accept a partially-applied
'seq', and I'm just not certain that would work.  I'm only sure it's
only going to work when it's fully applied, so it turns into
    case x of _ -> (# p,q #)

So it seems more uniform to treat 'seq' as it it was a language
construct.

See Note [seqId magic] in MkId, and
>>>>>>> 474d4ccc
-}

tcExpr app@(OpApp _ _ _ _) res_ty = tcApp app res_ty
{-
  | (L loc (HsVar op_name)) <- op
  , op_name `hasKey` dollarIdKey        -- Note [Typing rule for ($)]
  = do { traceTc "Application rule" (ppr op)
       ; (arg1', arg1_ty) <- tcInferRho arg1

       ; let doc = ptext (sLit "The first argument of ($) takes")
       ; (co_arg1, [arg2_ty], op_res_ty) <- matchExpectedFunTys doc 1 arg1_ty

         -- We have (arg1 $ arg2)
         -- So: arg1_ty = arg2_ty -> op_res_ty
         -- where arg2_ty maybe polymorphic; that's the point

       ; arg2' <- tcArg op (arg2, arg2_ty, 2)
       ; co_b  <- unifyType op_res_ty res_ty    -- op_res ~ res

       -- Make sure that the argument type has kind '*'
       --    ($) :: forall (a2:*) (r:Open). (a2->r) -> a2 -> r
       -- Eg we do not want to allow  (D#  $  4.0#)   Trac #5570
       --    (which gives a seg fault)
       -- We do this by unifying with a MetaTv; but of course
       -- it must allow foralls in the type it unifies with (hence ReturnTv)!
       --
       -- The *result* type can have any kind (Trac #8739),
       -- so we don't need to check anything for that
       ; a2_tv <- newReturnTyVar liftedTypeKind
       ; let a2_ty = mkTyVarTy a2_tv
       ; co_a <- unifyType arg2_ty a2_ty     -- arg2 ~ a2

       ; op_id  <- tcLookupId op_name
       ; let op' = L loc (HsWrap (mkWpTyApps [a2_ty, res_ty]) (HsVar op_id))
       ; return $
         OpApp (mkLHsWrapCo (mkTcFunCo Nominal co_a co_b) $
                mkLHsWrapCo co_arg1 arg1')
               op' fix
               (mkLHsWrapCo co_a arg2') }
-}

tcExpr (SectionL arg1 op) res_ty
  = do { dflags <- getDynFlags      -- Note [Left sections]
       ; let n_reqd_args | xopt Opt_PostfixOperators dflags = 0
                         | otherwise                        = 1
       ; (co_fun, args_tys, rest_ty) <-
           matchExpectedFunTys (mk_app_msg op) n_reqd_args res_ty
       ; arg1_ty <- newFlexiTyVarTy openTypeKind
       ; let op_ty = mkFunTys (arg1_ty:args_tys) rest_ty
          -- typecheck op and arg1
       ; op'   <- tcPolyMonoExprNC op op_ty
       ; arg1' <- tcArg op' (arg1, arg1_ty, 1)
       ; return $ SectionL arg1' (mkLHsWrapCo co_fun op') }

-- Right sections, equivalent to \ x -> x `op` expr, or
--      \ x -> op x expr
tcExpr (SectionR op arg2) res_ty
  = do { -- res_ty = arg1_ty -> rest_ty
         (co_fun, [arg1_ty], rest_ty) <-
           matchExpectedFunTys (mk_app_msg op) 1 res_ty
       ; arg2_ty <- newFlexiTyVarTy openTypeKind
         -- op_ty = arg1_ty -> arg2_ty -> rest_ty
       ; let op_ty = mkFunTys [arg1_ty, arg2_ty] rest_ty
         -- typecheck op and arg2
       ; op'   <- tcPolyMonoExprNC op op_ty
       ; arg2' <- tcArg op' (arg2, arg2_ty, 2)
       ; return $ SectionR (mkLHsWrapCo co_fun op') arg2' }

tcExpr (ExplicitTuple tup_args boxity) res_ty
  | all tupArgPresent tup_args
  = do { let tup_tc = tupleTyCon boxity (length tup_args)
       ; (coi, arg_tys) <- matchExpectedTyConApp tup_tc res_ty
       ; tup_args1 <- tcTupArgs tup_args arg_tys
       ; return $ mkHsWrapCo coi (ExplicitTuple tup_args1 boxity) }

  | otherwise
  = -- The tup_args are a mixture of Present and Missing (for tuple sections)
    do { let kind = case boxity of { Boxed   -> liftedTypeKind
                                   ; Unboxed -> openTypeKind }
             arity = length tup_args
             tup_tc = tupleTyCon boxity arity

       ; arg_tys <- newFlexiTyVarTys (tyConArity tup_tc) kind
       ; let actual_res_ty
               = mkFunTys [ty | (ty, L _ (Missing _)) <- arg_tys `zip` tup_args]
                          (mkTyConApp tup_tc arg_tys)

       ; coi <- unifyType actual_res_ty res_ty

       -- Handle tuple sections where
       ; tup_args1 <- tcTupArgs tup_args arg_tys

       ; return $ mkHsWrapCo coi (ExplicitTuple tup_args1 boxity) }

tcExpr (ExplicitList _ witness exprs) res_ty
  = case witness of
      Nothing   -> do  { (coi, elt_ty) <- matchExpectedListTy res_ty
                       ; exprs' <- mapM (tc_elt elt_ty) exprs
                       ; return $ mkHsWrapCo coi (ExplicitList elt_ty Nothing exprs') }

      Just fln -> do  { list_ty <- newFlexiTyVarTy liftedTypeKind
                     ; fln' <- tcSyntaxOp ListOrigin fln (mkFunTys [intTy, list_ty] res_ty)
                     ; (coi, elt_ty) <- matchExpectedListTy list_ty
                     ; exprs' <- mapM (tc_elt elt_ty) exprs
                     ; return $ mkHsWrapCo coi (ExplicitList elt_ty (Just fln') exprs') }
     where tc_elt elt_ty expr = tcPolyMonoExpr expr elt_ty

tcExpr (ExplicitPArr _ exprs) res_ty    -- maybe empty
  = do  { (coi, elt_ty) <- matchExpectedPArrTy res_ty
        ; exprs' <- mapM (tc_elt elt_ty) exprs
        ; return $ mkHsWrapCo coi (ExplicitPArr elt_ty exprs') }
  where
    tc_elt elt_ty expr = tcPolyMonoExpr expr elt_ty

{-
************************************************************************
*                                                                      *
                Let, case, if, do
*                                                                      *
************************************************************************
-}

tcExpr (HsLet binds expr) res_ty
  = do  { (binds', expr') <- tcLocalBinds binds $
                             tcPolyMonoExpr expr res_ty
        ; return (HsLet binds' expr') }

tcExpr (HsCase scrut matches) exp_ty
  = do  {  -- We used to typecheck the case alternatives first.
           -- The case patterns tend to give good type info to use
           -- when typechecking the scrutinee.  For example
           --   case (map f) of
           --     (x:xs) -> ...
           -- will report that map is applied to too few arguments
           --
           -- But now, in the GADT world, we need to typecheck the scrutinee
           -- first, to get type info that may be refined in the case alternatives
          (scrut', scrut_ty) <- tcInferRho scrut

        ; traceTc "HsCase" (ppr scrut_ty)
        ; matches' <- tcMatchesCase match_ctxt scrut_ty matches exp_ty
        ; return (HsCase scrut' matches') }
 where
    match_ctxt = MC { mc_what = CaseAlt,
                      mc_body = tcBody }

tcExpr (HsIf Nothing pred b1 b2) res_ty    -- Ordinary 'if'
  = do { pred' <- tcPolyMonoExpr pred boolTy
       ; b1' <- tcPolyMonoExpr b1 res_ty
       ; b2' <- tcPolyMonoExpr b2 res_ty
       ; return (HsIf Nothing pred' b1' b2') }

tcExpr (HsIf (Just fun) pred b1 b2) res_ty   -- Note [Rebindable syntax for if]
  = do { pred_ty <- newFlexiTyVarTy openTypeKind
       ; b1_ty   <- newFlexiTyVarTy openTypeKind
       ; b2_ty   <- newFlexiTyVarTy openTypeKind
       ; let if_ty = mkFunTys [pred_ty, b1_ty, b2_ty] res_ty
       ; fun'  <- tcSyntaxOp IfOrigin fun if_ty
       ; pred' <- tcPolyMonoExpr pred pred_ty
       ; b1'   <- tcPolyMonoExpr b1 b1_ty
       ; b2'   <- tcPolyMonoExpr b2 b2_ty
       -- Fundamentally we are just typing (ifThenElse e1 e2 e3)
       -- so maybe we should use the code for function applications
       -- (which would allow ifThenElse to be higher rank).
       -- But it's a little awkward, so I'm leaving it alone for now
       -- and it maintains uniformity with other rebindable syntax
       ; return (HsIf (Just fun') pred' b1' b2') }

tcExpr (HsMultiIf _ alts) res_ty
  = do { alts' <- mapM (wrapLocM $ tcGRHS match_ctxt res_ty) alts
       ; return $ HsMultiIf res_ty alts' }
  where match_ctxt = MC { mc_what = IfAlt, mc_body = tcBody }

tcExpr (HsDo do_or_lc stmts _) res_ty
  = tcDoStmts do_or_lc stmts res_ty

tcExpr (HsProc pat cmd) res_ty
  = do  { (pat', cmd', coi) <- tcProc pat cmd res_ty
        ; return $ mkHsWrapCo coi (HsProc pat' cmd') }

tcExpr (HsStatic expr) res_ty
  = do  { staticPtrTyCon  <- tcLookupTyCon staticPtrTyConName
        ; (co, [expr_ty]) <- matchExpectedTyConApp staticPtrTyCon res_ty
        ; (expr', lie)    <- captureConstraints $
            addErrCtxt (hang (ptext (sLit "In the body of a static form:"))
                             2 (ppr expr)
                       ) $
            tcPolyMonoExprNC expr expr_ty
        -- Require the type of the argument to be Typeable.
        -- The evidence is not used, but asking the constraint ensures that
        -- the current implementation is as restrictive as future versions
        -- of the StaticPointers extension.
        ; typeableClass <- tcLookupClass typeableClassName
        ; _ <- emitWanted StaticOrigin $
                  mkTyConApp (classTyCon typeableClass)
                             [liftedTypeKind, expr_ty]
        -- Insert the static form in a global list for later validation.
        ; stWC <- tcg_static_wc <$> getGblEnv
        ; updTcRef stWC (andWC lie)
        ; return $ mkHsWrapCo co $ HsStatic expr'
        }

{-
Note [Rebindable syntax for if]
~~~~~~~~~~~~~~~~~~~~~~~~~~~~~~~
The rebindable syntax for 'if' uses the most flexible possible type
for conditionals:
  ifThenElse :: p -> b1 -> b2 -> res
to support expressions like this:

 ifThenElse :: Maybe a -> (a -> b) -> b -> b
 ifThenElse (Just a) f _ = f a
 ifThenElse Nothing  _ e = e

 example :: String
 example = if Just 2
              then \v -> show v
              else "No value"


************************************************************************
*                                                                      *
                Record construction and update
*                                                                      *
************************************************************************
-}

tcExpr (RecordCon (L loc con_name) _ rbinds) res_ty
  = do  { data_con <- tcLookupDataCon con_name

        -- Check for missing fields
        ; checkMissingFields data_con rbinds

        -- Get type of the constructor
        ; (con_expr, _, con_sigma) <- tcIdOcc (OccurrenceOf con_name) con_name
        ; (wrap, con_rho) <- instFunTy con_sigma  -- Eagerly instantiate

        ; let arity = dataConSourceArity data_con
              (arg_tys, actual_res_ty) = tcSplitFunTysN con_rho arity
              con_id = dataConWrapId data_con
        ; co_res <- unifyType actual_res_ty res_ty
        ; rbinds' <- tcRecordBinds data_con arg_tys rbinds

        ; let record_con = RecordCon (L loc con_id) (mkHsWrap wrap con_expr) rbinds'
        ; return $ mkHsWrapCo co_res record_con }

{-
Note [Type of a record update]
~~~~~~~~~~~~~~~~~~~~~~~~~~~~~~
The main complication with RecordUpd is that we need to explicitly
handle the *non-updated* fields.  Consider:

        data T a b c = MkT1 { fa :: a, fb :: (b,c) }
                     | MkT2 { fa :: a, fb :: (b,c), fc :: c -> c }
                     | MkT3 { fd :: a }

        upd :: T a b c -> (b',c) -> T a b' c
        upd t x = t { fb = x}

The result type should be (T a b' c)
not (T a b c),   because 'b' *is not* mentioned in a non-updated field
not (T a b' c'), because 'c' *is*     mentioned in a non-updated field
NB that it's not good enough to look at just one constructor; we must
look at them all; cf Trac #3219

After all, upd should be equivalent to:
        upd t x = case t of
                        MkT1 p q -> MkT1 p x
                        MkT2 a b -> MkT2 p b
                        MkT3 d   -> error ...

So we need to give a completely fresh type to the result record,
and then constrain it by the fields that are *not* updated ("p" above).
We call these the "fixed" type variables, and compute them in getFixedTyVars.

Note that because MkT3 doesn't contain all the fields being updated,
its RHS is simply an error, so it doesn't impose any type constraints.
Hence the use of 'relevant_cont'.

Note [Implicit type sharing]
~~~~~~~~~~~~~~~~~~~~~~~~~~~
We also take into account any "implicit" non-update fields.  For example
        data T a b where { MkT { f::a } :: T a a; ... }
So the "real" type of MkT is: forall ab. (a~b) => a -> T a b

Then consider
        upd t x = t { f=x }
We infer the type
        upd :: T a b -> a -> T a b
        upd (t::T a b) (x::a)
           = case t of { MkT (co:a~b) (_:a) -> MkT co x }
We can't give it the more general type
        upd :: T a b -> c -> T c b

Note [Criteria for update]
~~~~~~~~~~~~~~~~~~~~~~~~~~
We want to allow update for existentials etc, provided the updated
field isn't part of the existential. For example, this should be ok.
  data T a where { MkT { f1::a, f2::b->b } :: T a }
  f :: T a -> b -> T b
  f t b = t { f1=b }

The criterion we use is this:

  The types of the updated fields
  mention only the universally-quantified type variables
  of the data constructor

NB: this is not (quite) the same as being a "naughty" record selector
(See Note [Naughty record selectors]) in TcTyClsDecls), at least
in the case of GADTs. Consider
   data T a where { MkT :: { f :: a } :: T [a] }
Then f is not "naughty" because it has a well-typed record selector.
But we don't allow updates for 'f'.  (One could consider trying to
allow this, but it makes my head hurt.  Badly.  And no one has asked
for it.)

In principle one could go further, and allow
  g :: T a -> T a
  g t = t { f2 = \x -> x }
because the expression is polymorphic...but that seems a bridge too far.

Note [Data family example]
~~~~~~~~~~~~~~~~~~~~~~~~~~
    data instance T (a,b) = MkT { x::a, y::b }
  --->
    data :TP a b = MkT { a::a, y::b }
    coTP a b :: T (a,b) ~ :TP a b

Suppose r :: T (t1,t2), e :: t3
Then  r { x=e } :: T (t3,t1)
  --->
      case r |> co1 of
        MkT x y -> MkT e y |> co2
      where co1 :: T (t1,t2) ~ :TP t1 t2
            co2 :: :TP t3 t2 ~ T (t3,t2)
The wrapping with co2 is done by the constructor wrapper for MkT

Outgoing invariants
~~~~~~~~~~~~~~~~~~~
In the outgoing (HsRecordUpd scrut binds cons in_inst_tys out_inst_tys):

  * cons are the data constructors to be updated

  * in_inst_tys, out_inst_tys have same length, and instantiate the
        *representation* tycon of the data cons.  In Note [Data
        family example], in_inst_tys = [t1,t2], out_inst_tys = [t3,t2]
-}

tcExpr (RecordUpd record_expr rbinds _ _ _) res_ty
  = ASSERT( notNull upd_fld_names )
    do  {
        -- STEP 0
        -- Check that the field names are really field names
        ; sel_ids <- mapM tcLookupField upd_fld_names
                        -- The renamer has already checked that
                        -- selectors are all in scope
        ; let bad_guys = [ setSrcSpan loc $ addErrTc (notSelector fld_name)
                         | (fld, sel_id) <- rec_flds rbinds `zip` sel_ids,
                           not (isRecordSelector sel_id),       -- Excludes class ops
                           let L loc fld_name = hsRecFieldId (unLoc fld) ]
        ; unless (null bad_guys) (sequence bad_guys >> failM)

        -- STEP 1
        -- Figure out the tycon and data cons from the first field name
        ; let   -- It's OK to use the non-tc splitters here (for a selector)
              sel_id : _  = sel_ids
              (tycon, _)  = recordSelectorFieldLabel sel_id     -- We've failed already if
              data_cons   = tyConDataCons tycon                 -- it's not a field label
                -- NB: for a data type family, the tycon is the instance tycon

              relevant_cons   = filter is_relevant data_cons
              is_relevant con = all (`elem` dataConFieldLabels con) upd_fld_names
                -- A constructor is only relevant to this process if
                -- it contains *all* the fields that are being updated
                -- Other ones will cause a runtime error if they occur

                -- Take apart a representative constructor
              con1 = ASSERT( not (null relevant_cons) ) head relevant_cons
              (con1_tvs, _, _, _, con1_arg_tys, _) = dataConFullSig con1
              con1_flds = dataConFieldLabels con1
              con1_res_ty = mkFamilyTyConApp tycon (mkTyVarTys con1_tvs)

        -- Step 2
        -- Check that at least one constructor has all the named fields
        -- i.e. has an empty set of bad fields returned by badFields
        ; checkTc (not (null relevant_cons)) (badFieldsUpd rbinds data_cons)

        -- STEP 3    Note [Criteria for update]
        -- Check that each updated field is polymorphic; that is, its type
        -- mentions only the universally-quantified variables of the data con
        ; let flds1_w_tys = zipEqual "tcExpr:RecConUpd" con1_flds con1_arg_tys
              upd_flds1_w_tys = filter is_updated flds1_w_tys
              is_updated (fld,_) = fld `elem` upd_fld_names

              bad_upd_flds = filter bad_fld upd_flds1_w_tys
              con1_tv_set = mkVarSet con1_tvs
              bad_fld (fld, ty) = fld `elem` upd_fld_names &&
                                      not (tyVarsOfType ty `subVarSet` con1_tv_set)
        ; checkTc (null bad_upd_flds) (badFieldTypes bad_upd_flds)

        -- STEP 4  Note [Type of a record update]
        -- Figure out types for the scrutinee and result
        -- Both are of form (T a b c), with fresh type variables, but with
        -- common variables where the scrutinee and result must have the same type
        -- These are variables that appear in *any* arg of *any* of the
        -- relevant constructors *except* in the updated fields
        --
        ; let fixed_tvs = getFixedTyVars con1_tvs relevant_cons
              is_fixed_tv tv = tv `elemVarSet` fixed_tvs

              mk_inst_ty :: TvSubst -> (TKVar, TcType) -> TcM (TvSubst, TcType)
              -- Deals with instantiation of kind variables
              --   c.f. TcMType.tcInstTyVars
              mk_inst_ty subst (tv, result_inst_ty)
                | is_fixed_tv tv   -- Same as result type
                = return (extendTvSubst subst tv result_inst_ty, result_inst_ty)
                | otherwise        -- Fresh type, of correct kind
                = do { new_ty <- newFlexiTyVarTy (TcType.substTy subst (tyVarKind tv))
                     ; return (extendTvSubst subst tv new_ty, new_ty) }

        ; (result_subst, con1_tvs') <- tcInstTyVars con1_tvs
        ; let result_inst_tys = mkTyVarTys con1_tvs'

        ; (scrut_subst, scrut_inst_tys) <- mapAccumLM mk_inst_ty emptyTvSubst
                                                      (con1_tvs `zip` result_inst_tys)

        ; let rec_res_ty    = TcType.substTy result_subst con1_res_ty
              scrut_ty      = TcType.substTy scrut_subst  con1_res_ty
              con1_arg_tys' = map (TcType.substTy result_subst) con1_arg_tys

        ; co_res <- unifyType rec_res_ty res_ty

        -- STEP 5
        -- Typecheck the thing to be updated, and the bindings
        ; record_expr' <- tcPolyMonoExpr record_expr scrut_ty
        ; rbinds'      <- tcRecordBinds con1 con1_arg_tys' rbinds

        -- STEP 6: Deal with the stupid theta
        ; let theta' = substTheta scrut_subst (dataConStupidTheta con1)
        ; instStupidTheta RecordUpdOrigin theta'

        -- Step 7: make a cast for the scrutinee, in the case that it's from a type family
        ; let scrut_co | Just co_con <- tyConFamilyCoercion_maybe tycon
                       = mkWpCast (mkTcUnbranchedAxInstCo Representational co_con scrut_inst_tys)
                       | otherwise
                       = idHsWrapper
        -- Phew!
        ; return $ mkHsWrapCo co_res $
          RecordUpd (mkLHsWrap scrut_co record_expr') rbinds'
                    relevant_cons scrut_inst_tys result_inst_tys  }
  where
    upd_fld_names = hsRecFields rbinds

    getFixedTyVars :: [TyVar] -> [DataCon] -> TyVarSet
    -- These tyvars must not change across the updates
    getFixedTyVars tvs1 cons
      = mkVarSet [tv1 | con <- cons
                      , let (tvs, theta, arg_tys, _) = dataConSig con
                            flds = dataConFieldLabels con
                            fixed_tvs = exactTyVarsOfTypes fixed_tys
                                    -- fixed_tys: See Note [Type of a record update]
                                        `unionVarSet` tyVarsOfTypes theta
                                    -- Universally-quantified tyvars that
                                    -- appear in any of the *implicit*
                                    -- arguments to the constructor are fixed
                                    -- See Note [Implicit type sharing]

                            fixed_tys = [ty | (fld,ty) <- zip flds arg_tys
                                            , not (fld `elem` upd_fld_names)]
                      , (tv1,tv) <- tvs1 `zip` tvs      -- Discards existentials in tvs
                      , tv `elemVarSet` fixed_tvs ]

{-
************************************************************************
*                                                                      *
        Arithmetic sequences                    e.g. [a,b..]
        and their parallel-array counterparts   e.g. [: a,b.. :]

*                                                                      *
************************************************************************
-}

tcExpr (ArithSeq _ witness seq) res_ty
  = tcArithSeq witness seq res_ty

tcExpr (PArrSeq _ seq@(FromTo expr1 expr2)) res_ty
  = do  { (coi, elt_ty) <- matchExpectedPArrTy res_ty
        ; expr1' <- tcPolyMonoExpr expr1 elt_ty
        ; expr2' <- tcPolyMonoExpr expr2 elt_ty
        ; enumFromToP <- initDsTc $ dsDPHBuiltin enumFromToPVar
        ; enum_from_to <- newMethodFromName (PArrSeqOrigin seq)
                                 (idName enumFromToP) elt_ty
        ; return $ mkHsWrapCo coi
                     (PArrSeq enum_from_to (FromTo expr1' expr2')) }

tcExpr (PArrSeq _ seq@(FromThenTo expr1 expr2 expr3)) res_ty
  = do  { (coi, elt_ty) <- matchExpectedPArrTy res_ty
        ; expr1' <- tcPolyMonoExpr expr1 elt_ty
        ; expr2' <- tcPolyMonoExpr expr2 elt_ty
        ; expr3' <- tcPolyMonoExpr expr3 elt_ty
        ; enumFromThenToP <- initDsTc $ dsDPHBuiltin enumFromThenToPVar
        ; eft <- newMethodFromName (PArrSeqOrigin seq)
                      (idName enumFromThenToP) elt_ty        -- !!!FIXME: chak
        ; return $ mkHsWrapCo coi
                     (PArrSeq eft (FromThenTo expr1' expr2' expr3')) }

tcExpr (PArrSeq _ _) _
  = panic "TcExpr.tcExpr: Infinite parallel array!"
    -- the parser shouldn't have generated it and the renamer shouldn't have
    -- let it through

{-
************************************************************************
*                                                                      *
                Template Haskell
*                                                                      *
************************************************************************
-}

tcExpr (HsSpliceE splice)        res_ty = tcSpliceExpr splice res_ty
tcExpr (HsBracket brack)         res_ty = tcTypedBracket   brack res_ty
tcExpr (HsRnBracketOut brack ps) res_ty = tcUntypedBracket brack ps res_ty

{-
************************************************************************
*                                                                      *
                Catch-all
*                                                                      *
************************************************************************
-}

tcExpr other _ = pprPanic "tcMonoExpr" (ppr other)
  -- Include ArrForm, ArrApp, which shouldn't appear at all
  -- Also HsTcBracketOut, HsQuasiQuoteE

{-
************************************************************************
*                                                                      *
                Arithmetic sequences [a..b] etc
*                                                                      *
************************************************************************
-}

tcArithSeq :: Maybe (SyntaxExpr Name) -> ArithSeqInfo Name -> TcRhoType
           -> TcM (HsExpr TcId)

tcArithSeq witness seq@(From expr) res_ty
  = do { (coi, elt_ty, wit') <- arithSeqEltType witness res_ty
       ; expr' <- tcPolyMonoExpr expr elt_ty
       ; enum_from <- newMethodFromName (ArithSeqOrigin seq)
                              enumFromName elt_ty
       ; return $ mkHsWrapCo coi (ArithSeq enum_from wit' (From expr')) }

tcArithSeq witness seq@(FromThen expr1 expr2) res_ty
  = do { (coi, elt_ty, wit') <- arithSeqEltType witness res_ty
       ; expr1' <- tcPolyMonoExpr expr1 elt_ty
       ; expr2' <- tcPolyMonoExpr expr2 elt_ty
       ; enum_from_then <- newMethodFromName (ArithSeqOrigin seq)
                              enumFromThenName elt_ty
       ; return $ mkHsWrapCo coi (ArithSeq enum_from_then wit' (FromThen expr1' expr2')) }

tcArithSeq witness seq@(FromTo expr1 expr2) res_ty
  = do { (coi, elt_ty, wit') <- arithSeqEltType witness res_ty
       ; expr1' <- tcPolyMonoExpr expr1 elt_ty
       ; expr2' <- tcPolyMonoExpr expr2 elt_ty
       ; enum_from_to <- newMethodFromName (ArithSeqOrigin seq)
                              enumFromToName elt_ty
       ; return $ mkHsWrapCo coi (ArithSeq enum_from_to wit' (FromTo expr1' expr2')) }

tcArithSeq witness seq@(FromThenTo expr1 expr2 expr3) res_ty
  = do { (coi, elt_ty, wit') <- arithSeqEltType witness res_ty
        ; expr1' <- tcPolyMonoExpr expr1 elt_ty
        ; expr2' <- tcPolyMonoExpr expr2 elt_ty
        ; expr3' <- tcPolyMonoExpr expr3 elt_ty
        ; eft <- newMethodFromName (ArithSeqOrigin seq)
                              enumFromThenToName elt_ty
        ; return $ mkHsWrapCo coi (ArithSeq eft wit' (FromThenTo expr1' expr2' expr3')) }

-----------------
arithSeqEltType :: Maybe (SyntaxExpr Name) -> TcRhoType
              -> TcM (TcCoercion, TcType, Maybe (SyntaxExpr Id))
arithSeqEltType Nothing res_ty
  = do { (coi, elt_ty) <- matchExpectedListTy res_ty
       ; return (coi, elt_ty, Nothing) }
arithSeqEltType (Just fl) res_ty
  = do { list_ty <- newFlexiTyVarTy liftedTypeKind
       ; fl' <- tcSyntaxOp ListOrigin fl (mkFunTy list_ty res_ty)
       ; (coi, elt_ty) <- matchExpectedListTy list_ty
       ; return (coi, elt_ty, Just fl') }

{-
************************************************************************
*                                                                      *
                Applications
*                                                                      *
************************************************************************
-}

-- Some function applications have special treatment,
--   return those directly.
-- For the rest, return the pieces of information to assembly.
data TcAppResult
  = TcAppResult  (LHsExpr TcId)  -- Function
                 [LHsExpr TcId]  -- Args
                 HsWrapper       -- Wrap this around (fn args)

stepTcAppResult :: TcAppResult
                -> (LHsExpr TcId -> [LHsExpr TcId] -> HsWrapper -> TcAppResult)
                -> TcAppResult
stepTcAppResult (TcAppResult fun args co) f = f fun args co

-------------------------
tcApp :: HsExpr Name -> TcRhoType   -- An application and its expected type
      -> TcM (HsExpr TcId)          -- Translated application

tcApp e res_ty = do { TcAppResult fn [] co <- tcAppWorker (L noSrcSpan e) [] res_ty
                    ; return $ unLoc (mkLHsWrap co fn) }

-------------------------
tcAppWorker :: LHsExpr Name -> [LHsExpr Name]   -- Function and arguments so far
            -> TcRhoType                        -- Expected type of the application
            -> TcM TcAppResult

tcAppWorker (L _ (HsPar e)) args res_ty
  = tcAppWorker e args res_ty

tcAppWorker (L _ (HsApp e1 e2)) args res_ty
  = do { -- Accumulate the arguments
         result <- tcAppWorker e1 (e2:args) res_ty
         -- Rebuild the application
       ; return $ stepTcAppResult result $ \e1' (e2':args') co' ->
                  TcAppResult (mkHsApp e1' e2') args' co' }

tcAppWorker (L loc (OpApp arg1 op fix arg2)) args res_ty
  = do { result <- tcAppWorker op (arg1:arg2:args) res_ty
       ; return $ stepTcAppResult result $ \op' (arg1':arg2':args') co' ->
                  TcAppResult (L loc (OpApp arg1' op' fix arg2')) args' co' }

-- Left section with some given arguments -> nothing special to do
tcAppWorker (L loc (SectionL arg1 op)) args res_ty
  = do { result <- tcAppWorker op (arg1:args) res_ty
       ; return $ stepTcAppResult result $ \op' (arg1':args') co' ->
                  TcAppResult (L loc (SectionL arg1' op')) args' co' }

-- Right section with some given arguments -> insert argument in second place
tcAppWorker (L loc (SectionR op arg2)) (arg1:args) res_ty
  = do { result <- tcAppWorker op (arg1:arg2:args) res_ty
       ; return $ stepTcAppResult result $ \op' (arg1':arg2':args') co' ->
                  TcAppResult (L loc (SectionR op' arg2')) (arg1':args') co' }

{-
Note [Typing rule for ($)]
~~~~~~~~~~~~~~~~~~~~~~~~~~
People write
   runST $ blah
so much, where
   runST :: (forall s. ST s a) -> a
that I have finally given in and written a special type-checking
rule just for saturated appliations of ($).

Note [Typing rule for seq]
~~~~~~~~~~~~~~~~~~~~~~~~~~
We want to allow
       x `seq` (# p,q #)
which suggests this type for seq:
   seq :: forall (a:*) (b:??). a -> b -> b,
with (b:??) meaning that be can be instantiated with an unboxed tuple.
But that's ill-kinded!  Function arguments can't be unboxed tuples.
And indeed, you could not expect to do this with a partially-applied
'seq'; it's only going to work when it's fully applied.  so it turns
into
    case x of _ -> (# p,q #)

For a while I slid by by giving 'seq' an ill-kinded type, but then
the simplifier eta-reduced an application of seq and Lint blew up
with a kind error.  It seems more uniform to treat 'seq' as it it
was a language construct.

See Note [seqId magic] in MkId, and
-}

-- PRECONDITION: at this point we know 'args' is non-empty
--               so we must instantiate the function,
--               rather than using an InstanceOf constraint
tcAppWorker (L loc (HsVar fun_name)) args res_ty
  | fun_name `hasKey` tagToEnumKey
  , [arg] <- args
  = tcTagToEnum loc fun_name arg res_ty

  | fun_name `hasKey` seqIdKey
  , [arg1,arg2] <- args
  = tcSeq loc fun_name arg1 arg2 res_ty

  | fun_name `hasKey` dollarIdKey   -- Note [Typing rule for ($)]
  , ((L actual_loc (HsVar actual_fun_name)) : rest_args) <- args
  = do {   -- Typing without ($)
         (fun_expr, _, fun_sigma) <- tcIdOcc (OccurrenceOf actual_fun_name) actual_fun_name
       ; (wrap, fun_rho) <- instFunTy fun_sigma   -- Eagerly instantiate
       ; result <- tc_app (L actual_loc (mkHsWrap wrap fun_expr)) rest_args fun_rho res_ty

           -- Build the ($) application
       ; dollar <- tcCheckId fun_name (mkFunTy fun_rho fun_rho)
       ; return $ stepTcAppResult result $ \actual_fun' rest_args' co' ->
                  TcAppResult (L loc dollar) (actual_fun' : rest_args') co' }

  | otherwise  -- The common case: a variable other than '$', 'tagToEnum, or 'seq',
               --                  applied to a list of arguments
  = do { (fun_expr, _, fun_sigma) <- tcIdOcc (OccurrenceOf fun_name) fun_name
       ; (wrap, fun_rho) <- instFunTy fun_sigma   -- Eagerly instantiate
       ; tc_app (L loc (mkHsWrap wrap fun_expr)) args fun_rho res_ty }

tcAppWorker hs_fun args res_ty
    -- Normal case, where the function is not a variable
  = do  {   -- Create function type schema
        ; (fun, fun_ty) <- tcInfer (tcPolyMonoExpr hs_fun)
            -- Run with new type schema
        ; tc_app fun args fun_ty res_ty }

instFunTy :: TcType -> TcM (HsWrapper, TcType)
-- Instantate the type until there are no top-level
-- foralls or '=>' constraints
instFunTy ty = go (tcSplitSigmaTy ty)
  where go (tvs, theta, rho)
           | null tvs, null theta
           = return (idHsWrapper, ty)
           | otherwise
           = do { (subst, tvs') <- tcInstTyVars tvs
                ; let tys'   = mkTyVarTys tvs'
                      theta' = substTheta subst theta
                      rho'   = substTy subst rho
                ; wrap1 <- instCall AppOrigin tys' theta'
                ; (wrap2, tau) <- instFunTy rho'
                ; return (wrap2 <.> wrap1, tau) }

tc_app :: LHsExpr TcId    -- Function
       -> [LHsExpr Name]  -- Arguments
       -> TcSigmaType     -- Type of the function
       -> TcRhoType       -- Type of the result
       -> TcM TcAppResult
tc_app fun_expr args fun_ty res_ty
  = do  { traceTc "tc_app/1" (vcat [ppr fun_expr, ppr fun_ty, ppr args, ppr res_ty])

            -- Extract its argument types
        ; (co_fun, expected_arg_tys, actual_res_ty)
             <- matchExpectedFunTys (mk_app_msg fun_expr) (length args) fun_ty

        ; traceTc "tc_app/2" (vcat [ppr expected_arg_tys, ppr actual_res_ty])

        -- Typecheck the arguments
        ; args1 <- tcArgs fun_expr args expected_arg_tys

        -- Both actual_res_ty and res_ty are deeply skolemised
        -- Split in cases depending on whether res_ty is a variable or not
        -- When it is, generate a equality constraint instead of instantiation
        -- This is needed to compile some programs such as
        -- > data S a = S a
        -- > f :: [Char] -> S a
        -- > f x = S (error x)
        -- Without it, the `a` coming from `f` cannot be unified with
        -- the second type variable of `error`
        ; case getTyVar_maybe actual_res_ty of
          { Nothing
              -> do { ev_res <- addErrCtxtM (funResCtxt True (unLoc fun_expr) actual_res_ty res_ty) $
                                emitWanted AppOrigin (mkInstanceOfPred actual_res_ty res_ty)
                    ; return $ TcAppResult
                       (mkLHsWrapCo co_fun fun_expr)  -- Instantiated function
                       args1                          -- Arguments
                                                      -- Coercion to expected result type
                       (mkWpInstanceOf ev_res) }
          ; Just _
              -> do { co_res <- addErrCtxtM (funResCtxt True (unLoc fun_expr) actual_res_ty res_ty) $
                                unifyType actual_res_ty res_ty
                    ; return $ TcAppResult
                       (mkLHsWrapCo co_fun fun_expr)  -- Instantiated function
                       args1                          -- Arguments
                       (coToHsWrapper co_res) } } }   -- Coercion to expected result type

mk_app_msg :: Outputable a => a -> SDoc
mk_app_msg fun = sep [ ptext (sLit "The function") <+> quotes (ppr fun)
                     , ptext (sLit "is applied to")]

{-
tcInferFun :: LHsExpr Name -> TcM (LHsExpr TcId, TcRhoType)
-- Infer and instantiate the type of a function
tcInferFun (L loc (HsVar name))
  = do { (fun, ty) <- setSrcSpan loc (tcInferId name)
               -- Don't wrap a context around a plain Id
       ; return (L loc fun, ty) }

tcInferFun fun
  = do { (fun, fun_ty) <- tcInfer (tcPolyMonoExpr fun)

         -- Zonk the function type carefully, to expose any polymorphism
         -- E.g. (( \(x::forall a. a->a). blah ) e)
         -- We can see the rank-2 type of the lambda in time to generalise e
       ; fun_ty' <- zonkTcType fun_ty

       ; (wrap, rho) <- deeplyInstantiate AppOrigin fun_ty'
       ; return (mkLHsWrap wrap fun, rho) }
-}

----------------
tcArgs :: LHsExpr TcId                          -- The function (for error messages)
       -> [LHsExpr Name] -> [TcSigmaType]       -- Actual arguments and expected arg types
       -> TcM [LHsExpr TcId]                    -- Resulting args

tcArgs fun args expected_arg_tys
  = mapM (tcArg fun) (zip3 args expected_arg_tys [1..])

----------------
tcArg :: LHsExpr TcId                           -- The function (for error messages)
       -> (LHsExpr Name, TcSigmaType, Int)      -- Actual argument and expected arg type
       -> TcM (LHsExpr TcId)                    -- Resulting argument
tcArg fun (arg, ty, arg_no) = addErrCtxt (funAppCtxt fun arg arg_no)
                                         (tcPolyMonoExprNC arg ty)

----------------
tcTupArgs :: [LHsTupArg Name] -> [TcSigmaType] -> TcM [LHsTupArg TcId]
tcTupArgs args tys
  = ASSERT( equalLength args tys ) mapM go (args `zip` tys)
  where
    go (L l (Missing {}),   arg_ty) = return (L l (Missing arg_ty))
    go (L l (Present expr), arg_ty) = do { expr' <- tcPolyMonoExpr expr arg_ty
                                         ; return (L l (Present expr')) }

{----------------
unifyOpFunTysWrap :: LHsExpr Name -> Arity -> TcRhoType
                  -> TcM (TcCoercion, [TcSigmaType], TcRhoType)
-- A wrapper for matchExpectedFunTys
unifyOpFunTysWrap op arity ty = matchExpectedFunTys herald arity ty
  where
    herald = ptext (sLit "The operator") <+> quotes (ppr op) <+> ptext (sLit "takes")
-}

---------------------------
tcSyntaxOp :: CtOrigin -> HsExpr Name -> TcType -> TcM (HsExpr TcId)
-- Typecheck a syntax operator, checking that it has the specified type
-- The operator is always a variable at this stage (i.e. renamer output)
-- This version assumes res_ty is a monotype
tcSyntaxOp orig (HsVar op) res_ty = tcCheckIdWithOrig orig op res_ty
tcSyntaxOp _ other         _      = pprPanic "tcSyntaxOp" (ppr other)

{-
Note [Push result type in]
~~~~~~~~~~~~~~~~~~~~~~~~~~
Unify with expected result before type-checking the args so that the
info from res_ty percolates to args.  This is when we might detect a
too-few args situation.  (One can think of cases when the opposite
order would give a better error message.)
experimenting with putting this first.

Here's an example where it actually makes a real difference

   class C t a b | t a -> b
   instance C Char a Bool

   data P t a = forall b. (C t a b) => MkP b
   data Q t   = MkQ (forall a. P t a)

   f1, f2 :: Q Char;
   f1 = MkQ (MkP True)
   f2 = MkQ (MkP True :: forall a. P Char a)

With the change, f1 will type-check, because the 'Char' info from
the signature is propagated into MkQ's argument. With the check
in the other order, the extra signature in f2 is reqd.


************************************************************************
*                                                                      *
                 tcCheckId
*                                                                      *
************************************************************************
-}

tcCheckId :: Name -> TcRhoType -> TcM (HsExpr TcId)
tcCheckId n = tcCheckIdWithOrig (OccurrenceOf n) n

tcCheckIdWithOrig :: CtOrigin -> Name -> TcRhoType -> TcM (HsExpr TcId)
tcCheckIdWithOrig orig id_name res_ty
  | id_name `hasKey` tagToEnumKey
  = failWithTc (ptext (sLit "tagToEnum# must appear applied to one argument"))
        -- tcApp catches the case (tagToEnum# arg)

  | id_name `hasKey` assertIdKey
  = do { dflags <- getDynFlags
       ; if gopt Opt_IgnoreAsserts dflags
         then tc_check_id orig id_name res_ty
         else do { (expr, actual_res_ty) <- tc_infer_assert dflags orig
                 ; traceTc "tcCheckIdWithOrig/assert" (vcat [ppr id_name, ppr actual_res_ty, ppr res_ty])
                 ; addErrCtxtM (funResCtxt False expr actual_res_ty res_ty) $
                   tcWrapResult expr actual_res_ty res_ty } }

  | otherwise
  = tc_check_id orig id_name res_ty

tc_infer_assert :: DynFlags -> CtOrigin -> TcM (HsExpr TcId, TcRhoType)
-- Deal with an occurrence of 'assert'
-- See Note [Adding the implicit parameter to 'assert']
tc_infer_assert dflags orig
  = do { sloc <- getSrcSpanM
       ; assert_error_id <- tcLookupId assertErrorName
       ; (wrap, id_rho) <- deeplyInstantiate orig (idType assert_error_id)
       ; let (arg_ty, res_ty) = case tcSplitFunTy_maybe id_rho of
                                   Nothing      -> pprPanic "assert type" (ppr id_rho)
                                   Just arg_res -> arg_res
       ; ASSERT( arg_ty `tcEqType` addrPrimTy )
         return (HsApp (L sloc (mkHsWrap wrap (HsVar assert_error_id)))
                       (L sloc (srcSpanPrimLit dflags sloc))
                , res_ty) }

tc_check_id :: CtOrigin -> Name -> TcRhoType -> TcM (HsExpr TcId)
-- Return type is deeply instantiated
tc_check_id orig id_name res_ty
 = do { (id_expr, flavour, id_ty) <- tcIdOcc orig id_name
      ; case flavour of
          TcIdMonomorphic  -- Generate an equality constraint
            -> do { co <- unifyType id_ty res_ty
                  ; return (mkHsWrapCo co id_expr) }

          TcIdUnrestricted  -- Generate an instance-of constraint
                 -> do { ev <- emitWanted orig (mkInstanceOfPred id_ty res_ty)
                       ; return (mkHsWrap (mkWpInstanceOf ev) id_expr) } }

tcIdOcc :: CtOrigin -> Name -> TcM (HsExpr TcId, TcIdFlavor, TcSigmaType)
-- Check an occurrence of an Id in a term
-- Do not instantiate it, except in the legacy case
-- of data constructors with a stupid theta
tcIdOcc orig name
  = do { thing <- tcLookup name
       ; case thing of
             ATcId { tct_id = id, tct_flavor = flavor }
               -> do { check_naughty id        -- Note [Local record selectors]
                     ; checkThLocalId id
                     ; return (HsVar id, flavor, idType id) }

             AGlobal (AnId id)
               -> do { check_naughty id
                     ; return (HsVar id, TcIdUnrestricted, idType id) }
                    -- A global cannot possibly be ill-staged
                    -- nor does it need the 'lifting' treatment
                    -- hence no checkTh stuff here

             AGlobal (AConLike (PatSynCon ps))
               -> do { (expr, res_ty) <- tcPatSynBuilderOcc orig ps
                     ; return (expr, TcIdMonomorphic, res_ty) }
                     -- ToDo: instantiate pattern synonyms lazily

             AGlobal (AConLike (RealDataCon con))
               | null (dataConStupidTheta con)
               -> return (HsVar (dataConWrapId con), TcIdUnrestricted, idType (dataConWrapId con))
               | otherwise  -- Legacy case: always instantiate eagerly
               -> inst_stupid_data_con con

             _ -> failWithTc $
                  ppr thing <+> ptext (sLit "used where a value identifier was expected") }
  where
    check_naughty id
      | isNaughtyRecordSelector id = failWithTc (naughtyRecordSel id)
      | otherwise                  = return ()

    inst_stupid_data_con con
      -- A data constructor with a "stupid theta".  Always instantiate.
      --   * Must perform the stupid-theta check
      --   * No need to deeply instantiate because type has all foralls at top
      = do { let (tvs, theta, rho) = tcSplitSigmaTy (idType (dataConWrapId con))
           ; (subst, tvs') <- tcInstTyVars tvs
           ; let tys'   = mkTyVarTys tvs'
                 theta' = substTheta subst theta
                 rho'   = substTy subst rho
           ; wrap <- instCall orig tys' theta'
           ; addDataConStupidTheta con tys'
           ; return (mkHsWrap wrap (HsVar (dataConWrapId con)), TcIdMonomorphic, rho') }


srcSpanPrimLit :: DynFlags -> SrcSpan -> HsExpr TcId
srcSpanPrimLit dflags span
    = HsLit (HsStringPrim "" (unsafeMkByteString
                             (showSDocOneLine dflags (ppr span))))

{-
Note [Adding the implicit parameter to 'assert']
~~~~~~~~~~~~~~~~~~~~~~~~~~~~~~~~~~~~~~~~~~~~~~~~
The typechecker transforms (assert e1 e2) to (assertError "Foo.hs:27"
e1 e2).  This isn't really the Right Thing because there's no way to
"undo" if you want to see the original source code in the typechecker
output.  We'll have fix this in due course, when we care more about
being able to reconstruct the exact original program.

Note [tagToEnum#]
~~~~~~~~~~~~~~~~~
Nasty check to ensure that tagToEnum# is applied to a type that is an
enumeration TyCon.  Unification may refine the type later, but this
check won't see that, alas.  It's crude, because it relies on our
knowing *now* that the type is ok, which in turn relies on the
eager-unification part of the type checker pushing enough information
here.  In theory the Right Thing to do is to have a new form of
constraint but I definitely cannot face that!  And it works ok as-is.

Here's are two cases that should fail
        f :: forall a. a
        f = tagToEnum# 0        -- Can't do tagToEnum# at a type variable

        g :: Int
        g = tagToEnum# 0        -- Int is not an enumeration

When data type families are involved it's a bit more complicated.
     data family F a
     data instance F [Int] = A | B | C
Then we want to generate something like
     tagToEnum# R:FListInt 3# |> co :: R:FListInt ~ F [Int]
Usually that coercion is hidden inside the wrappers for
constructors of F [Int] but here we have to do it explicitly.

It's all grotesquely complicated.
-}

tcSeq :: SrcSpan -> Name -> LHsExpr Name -> LHsExpr Name
      -> TcRhoType -> TcM TcAppResult
-- (seq e1 e2) :: res_ty
-- We need a special typing rule because res_ty can be unboxed
-- See Note [Typing rule for seq]
tcSeq loc fun_name arg1 arg2 res_ty
  = do  { fun <- tcLookupId fun_name
        ; (arg1', arg1_ty) <- tcInfer (tcPolyMonoExpr arg1)
        ; arg2' <- tcPolyMonoExpr arg2 res_ty
        ; let fun'    = L loc (HsWrap ty_args (HsVar fun))
              ty_args = WpTyApp res_ty <.> WpTyApp arg1_ty
        ; return (TcAppResult fun' [arg1', arg2'] idHsWrapper) }

tcTagToEnum :: SrcSpan -> Name -> LHsExpr Name -> TcRhoType -> TcM TcAppResult
-- tagToEnum# :: forall a. Int# -> a
-- See Note [tagToEnum#]   Urgh!
tcTagToEnum loc fun_name arg res_ty
  = do  { fun <- tcLookupId fun_name
        ; ty' <- zonkTcType res_ty

        -- Check that the type is algebraic
        ; let mb_tc_app = tcSplitTyConApp_maybe ty'
              Just (tc, tc_args) = mb_tc_app
        ; checkTc (isJust mb_tc_app)
                  (mk_error ty' doc1)

        -- Look through any type family
        ; fam_envs <- tcGetFamInstEnvs
        ; let (rep_tc, rep_args, coi) = tcLookupDataFamInst fam_envs tc tc_args
             -- coi :: tc tc_args ~R rep_tc rep_args

        ; checkTc (isEnumerationTyCon rep_tc)
                  (mk_error ty' doc2)

        ; arg' <- tcPolyMonoExpr arg intPrimTy
        ; let fun' = L loc (HsWrap (WpTyApp rep_ty) (HsVar fun))
              rep_ty = mkTyConApp rep_tc rep_args
              wrapper = coToHsWrapperR (mkTcSymCo $ TcCoercion coi)

        ; return (TcAppResult fun' [arg'] wrapper) }
                  -- coi is a Representational coercion
  where
    doc1 = vcat [ ptext (sLit "Specify the type by giving a type signature")
                , ptext (sLit "e.g. (tagToEnum# x) :: Bool") ]
    doc2 = ptext (sLit "Result type must be an enumeration type")

    mk_error :: TcType -> SDoc -> SDoc
    mk_error ty what
      = hang (ptext (sLit "Bad call to tagToEnum#")
               <+> ptext (sLit "at type") <+> ppr ty)
           2 what

{-
************************************************************************
*                                                                      *
                 Template Haskell checks
*                                                                      *
************************************************************************
-}

checkThLocalId :: Id -> TcM ()
checkThLocalId id
  = do  { mb_local_use <- getStageAndBindLevel (idName id)
        ; case mb_local_use of
             Just (top_lvl, bind_lvl, use_stage)
                | thLevel use_stage > bind_lvl
                , isNotTopLevel top_lvl
                -> checkCrossStageLifting id use_stage
             _  -> return ()   -- Not a locally-bound thing, or
                               -- no cross-stage link
    }

--------------------------------------
checkCrossStageLifting :: Id -> ThStage -> TcM ()
-- If we are inside typed brackets, and (use_lvl > bind_lvl)
-- we must check whether there's a cross-stage lift to do
-- Examples   \x -> [|| x ||]
--            [|| map ||]
-- There is no error-checking to do, because the renamer did that
--
-- This is similar to checkCrossStageLifting in RnSplice, but
-- this code is applied to *typed* brackets.

checkCrossStageLifting id (Brack _ (TcPending ps_var lie_var))
  =     -- Nested identifiers, such as 'x' in
        -- E.g. \x -> [|| h x ||]
        -- We must behave as if the reference to x was
        --      h $(lift x)
        -- We use 'x' itself as the splice proxy, used by
        -- the desugarer to stitch it all back together.
        -- If 'x' occurs many times we may get many identical
        -- bindings of the same splice proxy, but that doesn't
        -- matter, although it's a mite untidy.
    do  { let id_ty = idType id
        ; checkTc (isTauTy id_ty) (polySpliceErr id)
               -- If x is polymorphic, its occurrence sites might
               -- have different instantiations, so we can't use plain
               -- 'x' as the splice proxy name.  I don't know how to
               -- solve this, and it's probably unimportant, so I'm
               -- just going to flag an error for now

        ; lift <- if isStringTy id_ty then
                     do { sid <- tcLookupId THNames.liftStringName
                                     -- See Note [Lifting strings]
                        ; return (HsVar sid) }
                  else
                     setConstraintVar lie_var   $
                          -- Put the 'lift' constraint into the right LIE
                     newMethodFromName (OccurrenceOf (idName id))
                                       THNames.liftName id_ty

                   -- Update the pending splices
        ; ps <- readMutVar ps_var
        ; let pending_splice = PendingTcSplice (idName id) (nlHsApp (noLoc lift) (nlHsVar id))
        ; writeMutVar ps_var (pending_splice : ps)

        ; return () }

checkCrossStageLifting _ _ = return ()

polySpliceErr :: Id -> SDoc
polySpliceErr id
  = ptext (sLit "Can't splice the polymorphic local variable") <+> quotes (ppr id)

{-
Note [Lifting strings]
~~~~~~~~~~~~~~~~~~~~~~
If we see $(... [| s |] ...) where s::String, we don't want to
generate a mass of Cons (CharL 'x') (Cons (CharL 'y') ...)) etc.
So this conditional short-circuits the lifting mechanism to generate
(liftString "xy") in that case.  I didn't want to use overlapping instances
for the Lift class in TH.Syntax, because that can lead to overlapping-instance
errors in a polymorphic situation.

If this check fails (which isn't impossible) we get another chance; see
Note [Converting strings] in Convert.hs

Local record selectors
~~~~~~~~~~~~~~~~~~~~~~
Record selectors for TyCons in this module are ordinary local bindings,
which show up as ATcIds rather than AGlobals.  So we need to check for
naughtiness in both branches.  c.f. TcTyClsBindings.mkAuxBinds.


************************************************************************
*                                                                      *
\subsection{Record bindings}
*                                                                      *
************************************************************************

Game plan for record bindings
~~~~~~~~~~~~~~~~~~~~~~~~~~~~~
1. Find the TyCon for the bindings, from the first field label.

2. Instantiate its tyvars and unify (T a1 .. an) with expected_ty.

For each binding field = value

3. Instantiate the field type (from the field label) using the type
   envt from step 2.

4  Type check the value using tcArg, passing the field type as
   the expected argument type.

This extends OK when the field types are universally quantified.
-}

tcRecordBinds
        :: DataCon
        -> [TcType]     -- Expected type for each field
        -> HsRecordBinds Name
        -> TcM (HsRecordBinds TcId)

tcRecordBinds data_con arg_tys (HsRecFields rbinds dd)
  = do  { mb_binds <- mapM do_bind rbinds
        ; return (HsRecFields (catMaybes mb_binds) dd) }
  where
    flds_w_tys = zipEqual "tcRecordBinds" (dataConFieldLabels data_con) arg_tys
    do_bind (L l fld@(HsRecField { hsRecFieldId = L loc field_lbl
                                 , hsRecFieldArg = rhs }))
      | Just field_ty <- assocMaybe flds_w_tys field_lbl
      = addErrCtxt (fieldCtxt field_lbl)        $
        do { rhs' <- tcPolyMonoExprNC rhs field_ty
           ; let field_id = mkUserLocal (nameOccName field_lbl)
                                        (nameUnique field_lbl)
                                        field_ty loc
                -- Yuk: the field_id has the *unique* of the selector Id
                --          (so we can find it easily)
                --      but is a LocalId with the appropriate type of the RHS
                --          (so the desugarer knows the type of local binder to make)
           ; return (Just (L l (fld { hsRecFieldId = L loc field_id
                                    , hsRecFieldArg = rhs' }))) }
      | otherwise
      = do { addErrTc (badFieldCon (RealDataCon data_con) field_lbl)
           ; return Nothing }

checkMissingFields :: DataCon -> HsRecordBinds Name -> TcM ()
checkMissingFields data_con rbinds
  | null field_labels   -- Not declared as a record;
                        -- But C{} is still valid if no strict fields
  = if any isBanged field_strs then
        -- Illegal if any arg is strict
        addErrTc (missingStrictFields data_con [])
    else
        return ()

  | otherwise = do              -- A record
    unless (null missing_s_fields)
           (addErrTc (missingStrictFields data_con missing_s_fields))

    warn <- woptM Opt_WarnMissingFields
    unless (not (warn && notNull missing_ns_fields))
           (warnTc True (missingFields data_con missing_ns_fields))

  where
    missing_s_fields
        = [ fl | (fl, str) <- field_info,
                 isBanged str,
                 not (fl `elem` field_names_used)
          ]
    missing_ns_fields
        = [ fl | (fl, str) <- field_info,
                 not (isBanged str),
                 not (fl `elem` field_names_used)
          ]

    field_names_used = hsRecFields rbinds
    field_labels     = dataConFieldLabels data_con

    field_info = zipEqual "missingFields"
                          field_labels
                          field_strs

    field_strs = dataConSrcBangs data_con

{-
************************************************************************
*                                                                      *
\subsection{Errors and contexts}
*                                                                      *
************************************************************************

Boring and alphabetical:
-}

addExprErrCtxt :: LHsExpr Name -> TcM a -> TcM a
addExprErrCtxt expr = addErrCtxt (exprCtxt expr)

exprCtxt :: LHsExpr Name -> SDoc
exprCtxt expr
  = hang (ptext (sLit "In the expression:")) 2 (ppr expr)

fieldCtxt :: Name -> SDoc
fieldCtxt field_name
  = ptext (sLit "In the") <+> quotes (ppr field_name) <+> ptext (sLit "field of a record")

funAppCtxt :: LHsExpr TcId -> LHsExpr Name -> Int -> SDoc
funAppCtxt fun arg arg_no
  = hang (hsep [ ptext (sLit "In the"), speakNth arg_no, ptext (sLit "argument of"),
                    quotes (ppr fun) <> text ", namely"])
       2 (quotes (ppr arg))

funResCtxt :: Bool  -- There is at least one argument
           -> HsExpr TcId -> TcType -> TcType
           -> TidyEnv -> TcM (TidyEnv, MsgDoc)
-- When we have a mis-match in the return type of a function
-- try to give a helpful message about too many/few arguments
--
-- Used for naked variables too; but with has_args = False
funResCtxt has_args fun fun_res_ty env_ty tidy_env
  = do { fun_res' <- zonkTcType fun_res_ty
       ; env'     <- zonkTcType env_ty
       ; let (args_fun, res_fun) = tcSplitFunTys fun_res'
             (args_env, res_env) = tcSplitFunTys env'
             n_fun = length args_fun
             n_env = length args_env
             info  | n_fun == n_env = Outputable.empty
                   | n_fun > n_env
                   , not_fun res_env = ptext (sLit "Probable cause:") <+> quotes (ppr fun)
                                       <+> ptext (sLit "is applied to too few arguments")
                   | has_args
                   , not_fun res_fun = ptext (sLit "Possible cause:") <+> quotes (ppr fun)
                                       <+> ptext (sLit "is applied to too many arguments")
                   | otherwise       = Outputable.empty  -- Never suggest that a naked variable is
                                                         -- applied to too many args!
       ; return (tidy_env, info) }
  where
    not_fun ty   -- ty is definitely not an arrow type,
                 -- and cannot conceivably become one
      = case tcSplitTyConApp_maybe ty of
          Just (tc, _) -> isAlgTyCon tc
          Nothing      -> False

badFieldTypes :: [(Name,TcType)] -> SDoc
badFieldTypes prs
  = hang (ptext (sLit "Record update for insufficiently polymorphic field")
                         <> plural prs <> colon)
       2 (vcat [ ppr f <+> dcolon <+> ppr ty | (f,ty) <- prs ])

badFieldsUpd
  :: HsRecFields Name a -- Field names that don't belong to a single datacon
  -> [DataCon] -- Data cons of the type which the first field name belongs to
  -> SDoc
badFieldsUpd rbinds data_cons
  = hang (ptext (sLit "No constructor has all these fields:"))
       2 (pprQuotedList conflictingFields)
          -- See Note [Finding the conflicting fields]
  where
    -- A (preferably small) set of fields such that no constructor contains
    -- all of them.  See Note [Finding the conflicting fields]
    conflictingFields = case nonMembers of
        -- nonMember belongs to a different type.
        (nonMember, _) : _ -> [aMember, nonMember]
        [] -> let
            -- All of rbinds belong to one type. In this case, repeatedly add
            -- a field to the set until no constructor contains the set.

            -- Each field, together with a list indicating which constructors
            -- have all the fields so far.
            growingSets :: [(Name, [Bool])]
            growingSets = scanl1 combine membership
            combine (_, setMem) (field, fldMem)
              = (field, zipWith (&&) setMem fldMem)
            in
            -- Fields that don't change the membership status of the set
            -- are redundant and can be dropped.
            map (fst . head) $ groupBy ((==) `on` snd) growingSets

    aMember = ASSERT( not (null members) ) fst (head members)
    (members, nonMembers) = partition (or . snd) membership

    -- For each field, which constructors contain the field?
    membership :: [(Name, [Bool])]
    membership = sortMembership $
        map (\fld -> (fld, map (Set.member fld) fieldLabelSets)) $
          hsRecFields rbinds

    fieldLabelSets :: [Set.Set Name]
    fieldLabelSets = map (Set.fromList . dataConFieldLabels) data_cons

    -- Sort in order of increasing number of True, so that a smaller
    -- conflicting set can be found.
    sortMembership =
      map snd .
      sortBy (compare `on` fst) .
      map (\ item@(_, membershipRow) -> (countTrue membershipRow, item))

    countTrue = length . filter id

{-
Note [Finding the conflicting fields]
~~~~~~~~~~~~~~~~~~~~~~~~~~~~~~~~~~~~~
Suppose we have
  data A = A {a0, a1 :: Int}
         | B {b0, b1 :: Int}
and we see a record update
  x { a0 = 3, a1 = 2, b0 = 4, b1 = 5 }
Then we'd like to find the smallest subset of fields that no
constructor has all of.  Here, say, {a0,b0}, or {a0,b1}, etc.
We don't really want to report that no constructor has all of
{a0,a1,b0,b1}, because when there are hundreds of fields it's
hard to see what was really wrong.

We may need more than two fields, though; eg
  data T = A { x,y :: Int, v::Int }
          | B { y,z :: Int, v::Int }
          | C { z,x :: Int, v::Int }
with update
   r { x=e1, y=e2, z=e3 }, we

Finding the smallest subset is hard, so the code here makes
a decent stab, no more.  See Trac #7989.
-}

naughtyRecordSel :: TcId -> SDoc
naughtyRecordSel sel_id
  = ptext (sLit "Cannot use record selector") <+> quotes (ppr sel_id) <+>
    ptext (sLit "as a function due to escaped type variables") $$
    ptext (sLit "Probable fix: use pattern-matching syntax instead")

notSelector :: Name -> SDoc
notSelector field
  = hsep [quotes (ppr field), ptext (sLit "is not a record selector")]

missingStrictFields :: DataCon -> [FieldLabel] -> SDoc
missingStrictFields con fields
  = header <> rest
  where
    rest | null fields = Outputable.empty  -- Happens for non-record constructors
                                           -- with strict fields
         | otherwise   = colon <+> pprWithCommas ppr fields

    header = ptext (sLit "Constructor") <+> quotes (ppr con) <+>
             ptext (sLit "does not have the required strict field(s)")

missingFields :: DataCon -> [FieldLabel] -> SDoc
missingFields con fields
  = ptext (sLit "Fields of") <+> quotes (ppr con) <+> ptext (sLit "not initialised:")
        <+> pprWithCommas ppr fields

-- callCtxt fun args = ptext (sLit "In the call") <+> parens (ppr (foldl mkHsApp fun args))<|MERGE_RESOLUTION|>--- conflicted
+++ resolved
@@ -251,39 +251,6 @@
 two arguments at all.  For example, (x `not`) means (not x); you get
 postfix operators!  Not Haskell 98, but it's less work and kind of
 useful.
-<<<<<<< HEAD
-=======
-
-Note [Typing rule for ($)]
-~~~~~~~~~~~~~~~~~~~~~~~~~~
-People write
-   runST $ blah
-so much, where
-   runST :: (forall s. ST s a) -> a
-that I have finally given in and written a special type-checking
-rule just for saturated appliations of ($).
-  * Infer the type of the first argument
-  * Decompose it; should be of form (arg2_ty -> res_ty),
-       where arg2_ty might be a polytype
-  * Use arg2_ty to typecheck arg2
-
-Note [Typing rule for seq]
-~~~~~~~~~~~~~~~~~~~~~~~~~~
-We want to allow
-       x `seq` (# p,q #)
-which suggests this type for seq:
-   seq :: forall (a:*) (b:Open). a -> b -> b,
-with (b:Open) meaning that be can be instantiated with an unboxed
-tuple.  The trouble is that this might accept a partially-applied
-'seq', and I'm just not certain that would work.  I'm only sure it's
-only going to work when it's fully applied, so it turns into
-    case x of _ -> (# p,q #)
-
-So it seems more uniform to treat 'seq' as it it was a language
-construct.
-
-See Note [seqId magic] in MkId, and
->>>>>>> 474d4ccc
 -}
 
 tcExpr app@(OpApp _ _ _ _) res_ty = tcApp app res_ty
@@ -943,25 +910,22 @@
 so much, where
    runST :: (forall s. ST s a) -> a
 that I have finally given in and written a special type-checking
-rule just for saturated appliations of ($).
+rule just for saturated appliations of ($).\
 
 Note [Typing rule for seq]
 ~~~~~~~~~~~~~~~~~~~~~~~~~~
 We want to allow
        x `seq` (# p,q #)
 which suggests this type for seq:
-   seq :: forall (a:*) (b:??). a -> b -> b,
-with (b:??) meaning that be can be instantiated with an unboxed tuple.
-But that's ill-kinded!  Function arguments can't be unboxed tuples.
-And indeed, you could not expect to do this with a partially-applied
-'seq'; it's only going to work when it's fully applied.  so it turns
-into
+   seq :: forall (a:*) (b:Open). a -> b -> b,
+with (b:Open) meaning that be can be instantiated with an unboxed
+tuple.  The trouble is that this might accept a partially-applied
+'seq', and I'm just not certain that would work.  I'm only sure it's
+only going to work when it's fully applied, so it turns into
     case x of _ -> (# p,q #)
 
-For a while I slid by by giving 'seq' an ill-kinded type, but then
-the simplifier eta-reduced an application of seq and Lint blew up
-with a kind error.  It seems more uniform to treat 'seq' as it it
-was a language construct.
+So it seems more uniform to treat 'seq' as it it was a language
+construct.
 
 See Note [seqId magic] in MkId, and
 -}
