{-# LANGUAGE CPP, TypeFamilies #-}

-- -----------------------------------------------------------------------------
-- | This is the top-level module in the LLVM code generator.
--
module LlvmCodeGen ( llvmCodeGen, llvmFixupAsm ) where

#include "HsVersions.h"

import GhcPrelude

import Llvm
import LlvmCodeGen.Base
import LlvmCodeGen.CodeGen
import LlvmCodeGen.Data
import LlvmCodeGen.Ppr
import LlvmCodeGen.Regs
import LlvmMangler

import BlockId
import CgUtils ( fixStgRegisters )
import Cmm
import CmmUtils
import Hoopl.Block
import Hoopl.Collections
import Hoopl.Label
import PprCmm

import BufWrite
import DynFlags
import ErrUtils
import FastString
import Outputable
import UniqSupply
import SysTools ( figureLlvmVersion )
import qualified Stream

import Control.Monad ( when, foldM )
import Data.Maybe ( fromMaybe, catMaybes )
import System.IO

-- -----------------------------------------------------------------------------
-- | Top-level of the LLVM Code generator
--
llvmCodeGen :: DynFlags -> Handle -> UniqSupply
               -> Stream.Stream IO RawCmmGroupPlus ()
               -> IO ManglerInfo
llvmCodeGen dflags h us cmm_stream
  = withTiming (pure dflags) (text "LLVM CodeGen") (const ()) $ do
       bufh <- newBufHandle h

       -- Pass header
       showPass dflags "LLVM CodeGen"

       -- get llvm version, cache for later use
       ver <- (fromMaybe supportedLlvmVersion) `fmap` figureLlvmVersion dflags

       -- warn if unsupported
       debugTraceMsg dflags 2
            (text "Using LLVM version:" <+> text (show ver))
       let doWarn = wopt Opt_WarnUnsupportedLlvmVersion dflags
       when (ver /= supportedLlvmVersion && doWarn) $
           putMsg dflags (text "You are using an unsupported version of LLVM!"
                            $+$ text ("Currently only " ++
                                      llvmVersionStr supportedLlvmVersion ++
                                      " is supported.")
                            $+$ text "We will try though...")

       -- run code generation
       info <- runLlvm dflags ver bufh us $
                    llvmCodeGen' (liftStream cmm_stream)

       bFlush bufh
       return info

llvmCodeGen' :: Stream.Stream LlvmM RawCmmGroupPlus () -> LlvmM ManglerInfo
llvmCodeGen' cmm_stream
  = do  -- Preamble
        renderLlvm header
        ghcInternalFunctions
        cmmMetaLlvmPrelude

        -- Procedures
        let llvmStream = Stream.mapM llvmGroupLlvmGens cmm_stream
        infos <- Stream.collect llvmStream

        -- Declare aliases for forward references
        renderLlvm . pprLlvmData =<< generateExternDecls

        -- Postamble
        cmmUsedLlvmGens
<<<<<<< HEAD
        
        -- combine all info
        let info = foldl mapUnion mapEmpty infos
        
        return $ Just info
=======
  where
    header :: SDoc
    header = sdocWithDynFlags $ \dflags ->
      let target = LLVM_TARGET
          layout = case lookup target (llvmTargets dflags) of
            Just (LlvmTarget dl _ _) -> dl
            Nothing -> error $ "Failed to lookup the datalayout for " ++ target ++ "; available targets: " ++ show (map fst $ llvmTargets dflags)
      in     text ("target datalayout = \"" ++ layout ++ "\"")
         $+$ text ("target triple = \"" ++ target ++ "\"")
>>>>>>> 7109fa81

llvmGroupLlvmGens :: RawCmmGroupPlus -> LlvmM (LabelMap ManglerStr)
llvmGroupLlvmGens cmm = do
        dflags <- getDynFlags
        -- Insert functions into map, collect data
        let split (CmmData s d' )     = return $ Just (s, d')
            split (CmmProc (h, rty) l live g) = do
              -- Set function type
              let l' = case mapLookup (g_entry g) h of
                         Nothing                   -> l
                         Just (Statics info_lbl _) -> info_lbl
                  retRegs = llvmRetTyRegs dflags rty
              lml <- strCLabel_llvm l'
              funInsert lml =<< llvmFunTy live retRegs
              return Nothing
        cdata <- fmap catMaybes $ mapM split cmm

        {-# SCC "llvm_datas_gen" #-}
          cmmDataLlvmGens cdata
        {-# SCC "llvm_procs_gen" #-}
          mapM_ cmmLlvmGen cmm
          
        -- collect mangler info
        let 
            joinInfo :: LabelMap ManglerStr -> RawCmmDeclPlus -> LlvmM (LabelMap ManglerStr)
            joinInfo acc grp = case grp of
                CmmProc (info,_) _ _ _ -> do
                    let asL = mapToList info
                    newInfo <- foldM cvt mapEmpty asL
                    return $ mapUnion acc newInfo
                CmmData _ _ -> return acc
                
            cvt acc (key, val) = do
                str <- cvtForMangler val
                return $ mapInsert key str acc
                
        foldM joinInfo mapEmpty cmm

-- -----------------------------------------------------------------------------
-- | Do LLVM code generation on all these Cmms data sections.
--
cmmDataLlvmGens :: [(Section,CmmStatics)] -> LlvmM ()

cmmDataLlvmGens statics
  = do lmdatas <- mapM genLlvmData statics

       let (gss, tss) = unzip lmdatas

       let regGlobal (LMGlobal (LMGlobalVar l ty _ _ _ _) _)
                        = funInsert l ty
           regGlobal _  = return ()
       mapM_ regGlobal (concat gss)
       gss' <- mapM aliasify $ concat gss

       renderLlvm $ pprLlvmData (concat gss', concat tss)

-- | LLVM can't handle entry blocks which loop back to themselves (could be
-- seen as an LLVM bug) so we rearrange the code to keep the original entry
-- label which branches to a newly generated second label that branches back
-- to itself. See: Trac #11649
fixBottom :: RawCmmDeclPlus -> LlvmM RawCmmDeclPlus
fixBottom cp@(CmmProc hdr entry_lbl live g) =
    maybe (pure cp) fix_block $ mapLookup (g_entry g) blk_map
  where
    blk_map = toBlockMap g

    fix_block :: CmmBlock -> LlvmM RawCmmDeclPlus
    fix_block blk
        | (CmmEntry e_lbl tickscp, middle, CmmBranch b_lbl) <- blockSplit blk
        , isEmptyBlock middle
        , e_lbl == b_lbl = do
            new_lbl <- mkBlockId <$> getUniqueM

            let fst_blk =
                    BlockCC (CmmEntry e_lbl tickscp) BNil (CmmBranch new_lbl)
                snd_blk =
                    BlockCC (CmmEntry new_lbl tickscp) BNil (CmmBranch new_lbl)

            pure . CmmProc hdr entry_lbl live . ofBlockMap (g_entry g)
                $ mapFromList [(e_lbl, fst_blk), (new_lbl, snd_blk)]

    fix_block _ = pure cp

fixBottom rcd = pure rcd

-- | Complete LLVM code generation phase for a single top-level chunk of Cmm.
cmmLlvmGen :: RawCmmDeclPlus -> LlvmM ()
cmmLlvmGen cmm@CmmProc{} = do

    -- rewrite assignments to global regs
    dflags <- getDynFlag id
    fixed_cmm <- fixBottom $
                    {-# SCC "llvm_fix_regs" #-}
                    fixStgRegisters dflags cmm

    dumpIfSetLlvm Opt_D_dump_opt_cmm "Optimised Cmm" (pprCmmGroup [fixed_cmm])

    -- generate llvm code from cmm
    llvmBC <- withClearVars $ genLlvmProc fixed_cmm

    -- pretty print
    (docs, ivars) <- fmap unzip $ mapM pprLlvmCmmDecl llvmBC

    -- Output, note down used variables
    renderLlvm (vcat docs)
    mapM_ markUsedVar $ concat ivars

cmmLlvmGen _ = return ()

-- -----------------------------------------------------------------------------
-- | Generate meta data nodes
--

cmmMetaLlvmPrelude :: LlvmM ()
cmmMetaLlvmPrelude = do
  metas <- flip mapM stgTBAA $ \(uniq, name, parent) -> do
    -- Generate / lookup meta data IDs
    tbaaId <- getMetaUniqueId
    setUniqMeta uniq tbaaId
    parentId <- maybe (return Nothing) getUniqMeta parent
    -- Build definition
    return $ MetaUnnamed tbaaId $ MetaStruct $
          case parentId of
              Just p  -> [ MetaStr name, MetaNode p ]
              -- As of LLVM 4.0, a node without parents should be rendered as
              -- just a name on its own. Previously `null` was accepted as the
              -- name.
              Nothing -> [ MetaStr name ]
  renderLlvm $ ppLlvmMetas metas

-- -----------------------------------------------------------------------------
-- | Marks variables as used where necessary
--

cmmUsedLlvmGens :: LlvmM ()
cmmUsedLlvmGens = do

  -- LLVM would discard variables that are internal and not obviously
  -- used if we didn't provide these hints. This will generate a
  -- definition of the form
  --
  --   @llvm.used = appending global [42 x i8*] [i8* bitcast <var> to i8*, ...]
  --
  -- Which is the LLVM way of protecting them against getting removed.
  ivars <- getUsedVars
  let cast x = LMBitc (LMStaticPointer (pVarLift x)) i8Ptr
      ty     = (LMArray (length ivars) i8Ptr)
      usedArray = LMStaticArray (map cast ivars) ty
      sectName  = Just $ fsLit "llvm.metadata"
      lmUsedVar = LMGlobalVar (fsLit "llvm.used") ty Appending sectName Nothing Constant
      lmUsed    = LMGlobal lmUsedVar (Just usedArray)
  if null ivars
     then return ()
     else renderLlvm $ pprLlvmData ([lmUsed], [])<|MERGE_RESOLUTION|>--- conflicted
+++ resolved
@@ -89,13 +89,12 @@
 
         -- Postamble
         cmmUsedLlvmGens
-<<<<<<< HEAD
         
         -- combine all info
         let info = foldl mapUnion mapEmpty infos
         
         return $ Just info
-=======
+        
   where
     header :: SDoc
     header = sdocWithDynFlags $ \dflags ->
@@ -105,7 +104,6 @@
             Nothing -> error $ "Failed to lookup the datalayout for " ++ target ++ "; available targets: " ++ show (map fst $ llvmTargets dflags)
       in     text ("target datalayout = \"" ++ layout ++ "\"")
          $+$ text ("target triple = \"" ++ target ++ "\"")
->>>>>>> 7109fa81
 
 llvmGroupLlvmGens :: RawCmmGroupPlus -> LlvmM (LabelMap ManglerStr)
 llvmGroupLlvmGens cmm = do
