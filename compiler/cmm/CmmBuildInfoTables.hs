--- conflicted
+++ resolved
@@ -407,254 +407,12 @@
   ppr ModuleSRTInfo{..} =
     text "ModuleSRTInfo:" <+> ppr dedupSRTs <+> ppr flatSRTs
 
-<<<<<<< HEAD
-instance Outputable TopSRT where
-  ppr (TopSRT lbl next elts eltmap) =
-    text "TopSRT:" <+> ppr lbl
-                   <+> ppr next
-                   <+> ppr elts
-                   <+> ppr eltmap
-
-emptySRT :: MonadUnique m => m TopSRT
-emptySRT =
-  do top_lbl <- getUniqueM >>= \ u -> return $ mkTopSRTLabel u
-     return TopSRT { lbl = top_lbl, next_elt = 0, rev_elts = [], elt_map = Map.empty }
-
-isEmptySRT :: TopSRT -> Bool
-isEmptySRT srt = null (rev_elts srt)
-
-cafMember :: TopSRT -> CLabel -> Bool
-cafMember srt lbl = Map.member lbl (elt_map srt)
-
-cafOffset :: TopSRT -> CLabel -> Maybe Int
-cafOffset srt lbl = Map.lookup lbl (elt_map srt)
-
-addCAF :: CLabel -> TopSRT -> TopSRT
-addCAF caf srt =
-  srt { next_elt = last + 1
-      , rev_elts = caf : rev_elts srt
-      , elt_map  = Map.insert caf last (elt_map srt) }
-    where last  = next_elt srt
-
-srtToData :: TopSRT -> CmmGroupPlus
-srtToData srt = [CmmData sec (Statics (lbl srt) tbl)]
-    where tbl = map (CmmStaticLit . CmmLabel) (reverse (rev_elts srt))
-          sec = Section RelocatableReadOnlyData (lbl srt)
-
--- Once we have found the CAFs, we need to do two things:
--- 1. Build a table of all the CAFs used in the procedure.
--- 2. Compute the C_SRT describing the subset of CAFs live at each procpoint.
---
--- When building the local view of the SRT, we first make sure that all the CAFs are
--- in the SRT. Then, if the number of CAFs is small enough to fit in a bitmap,
--- we make sure they're all close enough to the bottom of the table that the
--- bitmap will be able to cover all of them.
-buildSRT :: DynFlags -> TopSRT -> CAFSet -> UniqSM (TopSRT, Maybe CmmDeclPlus, C_SRT)
-buildSRT dflags topSRT cafs =
-  do let
-         -- For each label referring to a function f without a static closure,
-         -- replace it with the CAFs that are reachable from f.
-         sub_srt topSRT localCafs =
-           let cafs = Set.elems localCafs
-               mkSRT topSRT =
-                 do localSRTs <- procpointSRT dflags (lbl topSRT) (elt_map topSRT) cafs
-                    return (topSRT, localSRTs)
-           in if cafs `lengthExceeds` maxBmpSize dflags then
-                mkSRT (foldl' add_if_missing topSRT cafs)
-              else -- make sure all the cafs are near the bottom of the srt
-                mkSRT (add_if_too_far topSRT cafs)
-         add_if_missing srt caf =
-           if cafMember srt caf then srt else addCAF caf srt
-         -- If a CAF is more than maxBmpSize entries from the young end of the
-         -- SRT, then we add it to the SRT again.
-         -- (Note: Not in the SRT => infinitely far.)
-         add_if_too_far srt@(TopSRT {elt_map = m}) cafs =
-           add srt (sortBy farthestFst cafs)
-             where
-               farthestFst x y = case (Map.lookup x m, Map.lookup y m) of
-                                   (Nothing, Nothing) -> EQ
-                                   (Nothing, Just _)  -> LT
-                                   (Just _,  Nothing) -> GT
-                                   (Just d, Just d')  -> compare d' d
-               add srt [] = srt
-               add srt@(TopSRT {next_elt = next}) (caf : rst) =
-                 case cafOffset srt caf of
-                   Just ix -> if next - ix > maxBmpSize dflags then
-                                add (addCAF caf srt) rst
-                              else srt
-                   Nothing -> add (addCAF caf srt) rst
-     (topSRT, subSRTs) <- sub_srt topSRT cafs
-     let (sub_tbls, blockSRTs) = subSRTs
-     return (topSRT, sub_tbls, blockSRTs)
-
--- Construct an SRT bitmap.
--- Adapted from simpleStg/SRT.hs, which expects Id's.
-procpointSRT :: DynFlags -> CLabel -> Map CLabel Int -> [CLabel] ->
-                UniqSM (Maybe CmmDeclPlus, C_SRT)
-procpointSRT _ _ _ [] =
- return (Nothing, NoC_SRT)
-procpointSRT dflags top_srt top_table entries =
- do (top, srt) <- bitmap `seq` to_SRT dflags top_srt offset len bitmap
-    return (top, srt)
-  where
-    ints = map (expectJust "constructSRT" . flip Map.lookup top_table) entries
-    sorted_ints = sort ints
-    offset = head sorted_ints
-    bitmap_entries = map (subtract offset) sorted_ints
-    len = GhcPrelude.last bitmap_entries + 1
-    bitmap = intsToBitmap dflags len bitmap_entries
-
-maxBmpSize :: DynFlags -> Int
-maxBmpSize dflags = widthInBits (wordWidth dflags) `div` 2
-
--- Adapted from codeGen/StgCmmUtils, which converts from SRT to C_SRT.
-to_SRT :: DynFlags -> CLabel -> Int -> Int -> Bitmap -> UniqSM (Maybe CmmDeclPlus, C_SRT)
-to_SRT dflags top_srt off len bmp
-  | len > maxBmpSize dflags || bmp == [toStgWord dflags (fromStgHalfWord (srtEscape dflags))]
-  = do id <- getUniqueM
-       let srt_desc_lbl = mkLargeSRTLabel id
-           section = Section RelocatableReadOnlyData srt_desc_lbl
-           tbl = CmmData section $
-                   Statics srt_desc_lbl $ map CmmStaticLit
-                     ( cmmLabelOffW dflags top_srt off
-                     : mkWordCLit dflags (fromIntegral len)
-                     : map (mkStgWordCLit dflags) bmp)
-       return (Just tbl, C_SRT srt_desc_lbl 0 (srtEscape dflags))
-  | otherwise
-  = return (Nothing, C_SRT top_srt off (toStgHalfWord dflags (fromStgWord (head bmp))))
-        -- The fromIntegral converts to StgHalfWord
-
--- Gather CAF info for a procedure, but only if the procedure
--- doesn't have a static closure.
--- (If it has a static closure, it will already have an SRT to
---  keep its CAFs live.)
--- Any procedure referring to a non-static CAF c must keep live
--- any CAF that is reachable from c.
-localCAFInfo :: CAFEnv -> CmmDeclPlus -> (CAFSet, Maybe CLabel)
-localCAFInfo _      (CmmData _ _) = (Set.empty, Nothing)
-localCAFInfo cafEnv proc@(CmmProc _ top_l _ (CmmGraph {g_entry=entry})) =
-  case topInfoTable $ discardRetTy proc of
-    Just (CmmInfoTable { cit_rep = rep })
-      | not (isStaticRep rep) && not (isStackRep rep)
-      -> (cafs, Just (toClosureLbl top_l))
-    _other -> (cafs, Nothing)
-  where
-    cafs = expectJust "maybeBindCAFs" $ mapLookup entry cafEnv
-
--- Once we have the local CAF sets for some (possibly) mutually
--- recursive functions, we can create an environment mapping
--- each function to its set of CAFs. Note that a CAF may
--- be a reference to a function. If that function f does not have
--- a static closure, then we need to refer specifically
--- to the set of CAFs used by f. Of course, the set of CAFs
--- used by f must be included in the local CAF sets that are input to
--- this function. To minimize lookup time later, we return
--- the environment with every reference to f replaced by its set of CAFs.
--- To do this replacement efficiently, we gather strongly connected
--- components, then we sort the components in topological order.
-mkTopCAFInfo :: [(CAFSet, Maybe CLabel)] -> Map CLabel CAFSet
-mkTopCAFInfo localCAFs = foldl' addToTop Map.empty g
-  where
-        addToTop !env (AcyclicSCC (l, cafset)) =
-          Map.insert l (flatten env cafset) env
-        addToTop !env (CyclicSCC nodes) =
-          let (lbls, cafsets) = unzip nodes
-              cafset = Set.unions cafsets `Set.difference` Set.fromList lbls
-          in foldl' (\env l -> Map.insert l (flatten env cafset) env) env lbls
-
-        g = stronglyConnCompFromEdgedVerticesOrd
-              [ DigraphNode (l,cafs) l (Set.elems cafs)
-              | (cafs, Just l) <- localCAFs ]
-
-flatten :: Map CLabel CAFSet -> CAFSet -> CAFSet
-flatten env cafset = foldSet (lookup env) Set.empty cafset
-  where
-      lookup env caf cafset' =
-          case Map.lookup caf env of
-             Just cafs -> foldSet Set.insert cafset' cafs
-             Nothing   -> Set.insert caf cafset'
-
-bundle :: Map CLabel CAFSet
-       -> (CAFEnv, CmmDeclPlus)
-       -> (CAFSet, Maybe CLabel)
-       -> (LabelMap CAFSet, CmmDeclPlus)
-bundle flatmap (env, decl@(CmmProc (infos, _rty) _lbl _ g)) (closure_cafs, mb_lbl)
-  = ( mapMapWithKey get_cafs (info_tbls infos), decl )
- where
-  entry = g_entry g
-
-  entry_cafs
-    | Just l <- mb_lbl = expectJust "bundle" $ Map.lookup l flatmap
-    | otherwise        = flatten flatmap closure_cafs
-
-  get_cafs l _
-    | l == entry = entry_cafs
-    | Just info <- mapLookup l env = flatten flatmap info
-    | otherwise  = Set.empty
-    -- the label might not be in the env if the code corresponding to
-    -- this info table was optimised away (perhaps because it was
-    -- unreachable).  In this case it doesn't matter what SRT we
-    -- infer, since the info table will not appear in the generated
-    -- code.  See #9329.
-
-bundle _flatmap (_, decl) _
-  = ( mapEmpty, decl )
-
-
-flattenCAFSets :: [(CAFEnv, [CmmDeclPlus])] -> [(LabelMap CAFSet, CmmDeclPlus)]
-flattenCAFSets cpsdecls = zipWith (bundle flatmap) zipped localCAFs
-   where
-     zipped    = [ (env,decl) | (env,decls) <- cpsdecls, decl <- decls ]
-     localCAFs = unzipWith localCAFInfo zipped
-     flatmap   = mkTopCAFInfo localCAFs -- transitive closure of localCAFs
-
-doSRTs :: DynFlags
-       -> TopSRT
-       -> [(CAFEnv, [CmmDeclPlus])]
-       -> IO (TopSRT, [CmmDeclPlus])
-
-doSRTs dflags topSRT tops
-  = do
-     let caf_decls = flattenCAFSets tops
-     us <- mkSplitUniqSupply 'u'
-     let (topSRT', gs') = initUs_ us $ foldM setSRT (topSRT, []) caf_decls
-     return (topSRT', reverse gs' {- Note [reverse gs] -})
-  where
-    setSRT (topSRT, rst) (caf_map, decl@(CmmProc{})) = do
-       (topSRT, srt_tables, srt_env) <- buildSRTs dflags topSRT caf_map
-       let decl' = updInfoSRTs srt_env decl
-       return (topSRT, decl': srt_tables ++ rst)
-    setSRT (topSRT, rst) (_, decl) =
-      return (topSRT, decl : rst)
-
-buildSRTs :: DynFlags -> TopSRT -> LabelMap CAFSet
-          -> UniqSM (TopSRT, [CmmDeclPlus], LabelMap C_SRT)
-buildSRTs dflags top_srt caf_map
-  = foldM doOne (top_srt, [], mapEmpty) (mapToList caf_map)
-  where
-  doOne (top_srt, decls, srt_env) (l, cafs)
-    = do (top_srt, mb_decl, srt) <- buildSRT dflags top_srt cafs
-         return ( top_srt, maybeToList mb_decl ++ decls
-                , mapInsert l srt srt_env )
-
-{-
-- In each CmmDecl there is a mapping from BlockId -> CmmInfoTable
-- The one corresponding to g_entry is the closure info table, the
-  rest are continuations.
-- Each one needs an SRT.
-- We get the CAFSet for each one from the CAFEnv
-- flatten gives us
-    [(LabelMap CAFSet, CmmDeclPlus)]
--
--}
-=======
 emptySRT :: Module -> ModuleSRTInfo
 emptySRT mod =
   ModuleSRTInfo
     { thisModule = mod
     , dedupSRTs = Map.empty
     , flatSRTs = Map.empty }
->>>>>>> 01bb17fd
 
 -- -----------------------------------------------------------------------------
 -- Constructing SRTs
@@ -673,19 +431,11 @@
 
 -}
 
-<<<<<<< HEAD
-updInfoSRTs :: LabelMap C_SRT -> CmmDeclPlus -> CmmDeclPlus
-updInfoSRTs srt_env (CmmProc (top_info, rty) top_l live g) =
-  CmmProc (top_info {info_tbls = mapMapWithKey updInfoTbl (info_tbls top_info)}, rty) top_l live g
-  where updInfoTbl l info_tbl
-             = info_tbl { cit_srt = expectJust "updInfo" $ mapLookup l srt_env }
-updInfoSRTs _ t = t
-=======
 -- | Return a (Label,CLabel) pair for each labelled block of a CmmDecl,
 --   where the label is
 --   - the info label for a continuation or dynamic closure
 --   - the closure label for a top-level function (not a CAF)
-getLabelledBlocks :: CmmDecl -> [(Label, CAFLabel)]
+getLabelledBlocks :: CmmDeclPlus -> [(Label, CAFLabel)]
 getLabelledBlocks (CmmData _ _) = []
 getLabelledBlocks (CmmProc top_info _ _ _) =
   [ (blockId, mkCAFLabel (cit_lbl info))
@@ -702,7 +452,7 @@
 --  - CAFs therefore don't take part in the dependency analysis in depAnalSRTs.
 --    instead we generate their SRTs after everything else, so that we can
 --    resolve references in the CAF's SRT.
-getCAFs :: CmmDecl -> [(Label, CAFLabel)]
+getCAFs :: CmmDeclPlus -> [(Label, CAFLabel)]
 getCAFs (CmmData _ _) = []
 getCAFs (CmmProc top_info topLbl _ g)
   | Just info <- mapLookup (g_entry g) (info_tbls top_info)
@@ -713,7 +463,7 @@
 -- | Get the list of blocks that correspond to the entry points for
 -- FUN_STATIC closures.  These are the blocks for which if we have an
 -- SRT we can merge it with the static closure. [FUN]
-getStaticFuns :: CmmDecl -> [(BlockId, CLabel)]
+getStaticFuns :: CmmDeclPlus -> [(BlockId, CLabel)]
 getStaticFuns (CmmData _ _) = []
 getStaticFuns (CmmProc top_info _ _ g)
   | Just info <- mapLookup (g_entry g) (info_tbls top_info)
@@ -730,7 +480,7 @@
 -- SRTs.
 depAnalSRTs
   :: CAFEnv
-  -> [CmmDecl]
+  -> [CmmDeclPlus]
   -> [SCC (Label, CAFLabel, Set CAFLabel)]
 
 depAnalSRTs cafEnv decls =
@@ -774,8 +524,8 @@
 doSRTs
   :: DynFlags
   -> ModuleSRTInfo
-  -> [(CAFEnv, [CmmDecl])]
-  -> IO (ModuleSRTInfo, [CmmDecl])
+  -> [(CAFEnv, [CmmDeclPlus])]
+  -> IO (ModuleSRTInfo, [CmmDeclPlus])
 
 doSRTs dflags topSRT tops = do
   us <- mkSplitUniqSupply 'u'
@@ -821,7 +571,7 @@
   -> SCC (Label, CAFLabel, Set CAFLabel)
   -> StateT SRTMap
         (StateT ModuleSRTInfo UniqSM)
-        ( [CmmDecl]              -- generated SRTs
+        ( [CmmDeclPlus]              -- generated SRTs
         , [(Label, CLabel)]      -- SRT fields for info tables
         , [(Label, [SRTEntry])]  -- SRTs to attach to static functions
         )
@@ -845,7 +595,7 @@
   -> Set CAFLabel               -- SRT for this set
   -> StateT SRTMap
        (StateT ModuleSRTInfo UniqSM)
-       ( [CmmDecl]                    -- SRT objects we built
+       ( [CmmDeclPlus]                    -- SRT objects we built
        , [(Label, CLabel)]            -- SRT fields for these blocks' itbls
        , [(Label, [SRTEntry])]        -- SRTs to attach to static functions
        )
@@ -927,7 +677,7 @@
    :: DynFlags
    -> [SRTEntry]
    -> UniqSM
-        ( [CmmDecl]    -- The SRT object(s)
+        ( [CmmDeclPlus]    -- The SRT object(s)
         , SRTEntry     -- label to use in the info table
         )
 buildSRTChain _ [] = panic "buildSRT: empty"
@@ -944,7 +694,7 @@
     mAX_SRT_SIZE = 16
 
 
-buildSRT :: DynFlags -> [SRTEntry] -> UniqSM (CmmDecl, SRTEntry)
+buildSRT :: DynFlags -> [SRTEntry] -> UniqSM (CmmDeclPlus, SRTEntry)
 buildSRT dflags refs = do
   id <- getUniqueM
   let
@@ -965,8 +715,8 @@
   :: DynFlags
   -> LabelMap CLabel               -- SRT labels for each block
   -> LabelMap [SRTEntry]           -- SRTs to merge into FUN_STATIC closures
-  -> CmmDecl
-  -> [CmmDecl]
+  -> CmmDeclPlus
+  -> [CmmDeclPlus]
 
 updInfoSRTs dflags srt_env funSRTEnv (CmmProc top_info top_l live g)
   | Just (_,closure) <- maybeStaticClosure = [ proc, closure ]
@@ -981,7 +731,7 @@
     -- Generate static closures [FUN].  Note that this also generates
     -- static closures for thunks (CAFs), because it's easier to treat
     -- them uniformly in the code generator.
-    maybeStaticClosure :: Maybe (CmmInfoTable, CmmDecl)
+    maybeStaticClosure :: Maybe (CmmInfoTable, CmmDeclPlus)
     maybeStaticClosure
       | Just info_tbl@CmmInfoTable{..} <-
            mapLookup (g_entry g) (info_tbls top_info)
@@ -1012,5 +762,4 @@
 
 srtTrace :: String -> SDoc -> b -> b
 -- srtTrace = pprTrace
-srtTrace _ _ b = b
->>>>>>> 01bb17fd
+srtTrace _ _ b = b